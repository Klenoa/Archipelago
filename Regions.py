import collections

from BaseClasses import Region, Location, Entrance, RegionType, Shop, TakeAny, UpgradeShop, ShopType


def create_regions(world, player):

    world.regions += [
        create_lw_region(player, 'Menu', None, ['Links House S&Q', 'Sanctuary S&Q', 'Old Man S&Q']),
        create_lw_region(player, 'Light World', ['Mushroom', 'Bottle Merchant', 'Flute Spot', 'Sunken Treasure', 'Purple Chest'],
                         ["Blinds Hideout", "Hyrule Castle Secret Entrance Drop", 'Zoras River', 'Kings Grave Outer Rocks', 'Dam',
                          'Links House', 'Tavern North', 'Chicken House', 'Aginahs Cave', 'Sahasrahlas Hut', 'Kakariko Well Drop', 'Kakariko Well Cave',
                          'Blacksmiths Hut', 'Bat Cave Drop Ledge', 'Bat Cave Cave', 'Sick Kids House', 'Hobo Bridge', 'Lost Woods Hideout Drop', 'Lost Woods Hideout Stump',
                          'Lumberjack Tree Tree', 'Lumberjack Tree Cave', 'Mini Moldorm Cave', 'Ice Rod Cave', 'Lake Hylia Central Island Pier',
                          'Bonk Rock Cave', 'Library', 'Potion Shop', 'Two Brothers House (East)', 'Desert Palace Stairs', 'Eastern Palace', 'Master Sword Meadow',
                          'Sanctuary', 'Sanctuary Grave', 'Death Mountain Entrance Rock', 'Flute Spot 1', 'Dark Desert Teleporter', 'East Hyrule Teleporter', 'South Hyrule Teleporter', 'Kakariko Teleporter',
                          'Elder House (East)', 'Elder House (West)', 'North Fairy Cave', 'North Fairy Cave Drop', 'Lost Woods Gamble', 'Snitch Lady (East)', 'Snitch Lady (West)', 'Tavern (Front)',
                          'Bush Covered House', 'Light World Bomb Hut', 'Kakariko Shop', 'Long Fairy Cave', 'Good Bee Cave', '20 Rupee Cave', 'Cave Shop (Lake Hylia)', 'Waterfall of Wishing', 'Hyrule Castle Main Gate',
                          'Bonk Fairy (Light)', '50 Rupee Cave', 'Fortune Teller (Light)', 'Lake Hylia Fairy', 'Light Hype Fairy', 'Desert Fairy', 'Lumberjack House', 'Lake Hylia Fortune Teller', 'Kakariko Gamble Game', 'Top of Pyramid']),
        create_lw_region(player, 'Death Mountain Entrance', None, ['Old Man Cave (West)', 'Death Mountain Entrance Drop']),
        create_lw_region(player, 'Lake Hylia Central Island', None, ['Capacity Upgrade', 'Lake Hylia Central Island Teleporter']),
        create_cave_region(player, 'Blinds Hideout', 'a bounty of five items', ["Blind\'s Hideout - Top",
                                                                        "Blind\'s Hideout - Left",
                                                                        "Blind\'s Hideout - Right",
                                                                        "Blind\'s Hideout - Far Left",
                                                                        "Blind\'s Hideout - Far Right"]),
        create_cave_region(player, 'Hyrule Castle Secret Entrance', 'a drop\'s exit', ['Link\'s Uncle', 'Secret Passage'], ['Hyrule Castle Secret Entrance Exit']),
        create_lw_region(player, 'Zoras River', ['King Zora', 'Zora\'s Ledge']),
        create_cave_region(player, 'Waterfall of Wishing', 'a cave with two chests', ['Waterfall Fairy - Left', 'Waterfall Fairy - Right']),
        create_lw_region(player, 'Kings Grave Area', None, ['Kings Grave', 'Kings Grave Inner Rocks']),
        create_cave_region(player, 'Kings Grave', 'a cave with a chest', ['King\'s Tomb']),
        create_cave_region(player, 'North Fairy Cave', 'a drop\'s exit', None, ['North Fairy Cave Exit']),
        create_cave_region(player, 'Dam', 'the dam', ['Floodgate', 'Floodgate Chest']),
        create_cave_region(player, 'Links House', 'your house', ['Link\'s House'], ['Links House Exit']),
        create_cave_region(player, 'Chris Houlihan Room', 'I AM ERROR', None, ['Chris Houlihan Room Exit']),
        create_cave_region(player, 'Tavern', 'the tavern', ['Kakariko Tavern']),
        create_cave_region(player, 'Elder House', 'a connector', None, ['Elder House Exit (East)', 'Elder House Exit (West)']),
        create_cave_region(player, 'Snitch Lady (East)', 'a boring house'),
        create_cave_region(player, 'Snitch Lady (West)', 'a boring house'),
        create_cave_region(player, 'Bush Covered House', 'the grass man'),
        create_cave_region(player, 'Tavern (Front)', 'the tavern'),
        create_cave_region(player, 'Light World Bomb Hut', 'a restock room'),
        create_cave_region(player, 'Kakariko Shop', 'a common shop'),
        create_cave_region(player, 'Fortune Teller (Light)', 'a fortune teller'),
        create_cave_region(player, 'Lake Hylia Fortune Teller', 'a fortune teller'),
        create_cave_region(player, 'Lumberjack House', 'a boring house'),
        create_cave_region(player, 'Bonk Fairy (Light)', 'a fairy fountain'),
        create_cave_region(player, 'Bonk Fairy (Dark)', 'a fairy fountain'),
        create_cave_region(player, 'Lake Hylia Healer Fairy', 'a fairy fountain'),
        create_cave_region(player, 'Swamp Healer Fairy', 'a fairy fountain'),
        create_cave_region(player, 'Desert Healer Fairy', 'a fairy fountain'),
        create_cave_region(player, 'Dark Lake Hylia Healer Fairy', 'a fairy fountain'),
        create_cave_region(player, 'Dark Lake Hylia Ledge Healer Fairy', 'a fairy fountain'),
        create_cave_region(player, 'Dark Desert Healer Fairy', 'a fairy fountain'),
        create_cave_region(player, 'Dark Death Mountain Healer Fairy', 'a fairy fountain'),
        create_cave_region(player, 'Chicken House', 'a house with a chest', ['Chicken House']),
        create_cave_region(player, 'Aginahs Cave', 'a cave with a chest', ['Aginah\'s Cave']),
        create_cave_region(player, 'Sahasrahlas Hut', 'Sahasrahla', ['Sahasrahla\'s Hut - Left', 'Sahasrahla\'s Hut - Middle', 'Sahasrahla\'s Hut - Right', 'Sahasrahla']),
        create_cave_region(player, 'Kakariko Well (top)', 'a drop\'s exit', ['Kakariko Well - Top', 'Kakariko Well - Left', 'Kakariko Well - Middle',
                                                                     'Kakariko Well - Right', 'Kakariko Well - Bottom'], ['Kakariko Well (top to bottom)']),
        create_cave_region(player, 'Kakariko Well (bottom)', 'a drop\'s exit', None, ['Kakariko Well Exit']),
        create_cave_region(player, 'Blacksmiths Hut', 'the smith', ['Blacksmith', 'Missing Smith']),
        create_lw_region(player, 'Bat Cave Drop Ledge', None, ['Bat Cave Drop']),
        create_cave_region(player, 'Bat Cave (right)', 'a drop\'s exit', ['Magic Bat'], ['Bat Cave Door']),
        create_cave_region(player, 'Bat Cave (left)', 'a drop\'s exit', None, ['Bat Cave Exit']),
        create_cave_region(player, 'Sick Kids House', 'the sick kid', ['Sick Kid']),
        create_lw_region(player, 'Hobo Bridge', ['Hobo']),
        create_cave_region(player, 'Lost Woods Hideout (top)', 'a drop\'s exit', ['Lost Woods Hideout'], ['Lost Woods Hideout (top to bottom)']),
        create_cave_region(player, 'Lost Woods Hideout (bottom)', 'a drop\'s exit', None, ['Lost Woods Hideout Exit']),
        create_cave_region(player, 'Lumberjack Tree (top)', 'a drop\'s exit', ['Lumberjack Tree'], ['Lumberjack Tree (top to bottom)']),
        create_cave_region(player, 'Lumberjack Tree (bottom)', 'a drop\'s exit', None, ['Lumberjack Tree Exit']),
        create_lw_region(player, 'Cave 45 Ledge', None, ['Cave 45']),
        create_cave_region(player, 'Cave 45', 'a cave with an item', ['Cave 45']),
        create_lw_region(player, 'Graveyard Ledge', None, ['Graveyard Cave']),
        create_cave_region(player, 'Graveyard Cave', 'a cave with an item', ['Graveyard Cave']),
        create_cave_region(player, 'Checkerboard Cave', 'a cave with an item', ['Checkerboard Cave']),
        create_cave_region(player, 'Long Fairy Cave', 'a fairy fountain'),
        create_cave_region(player, 'Mini Moldorm Cave', 'a bounty of five items', ['Mini Moldorm Cave - Far Left', 'Mini Moldorm Cave - Left', 'Mini Moldorm Cave - Right',
                                                                           'Mini Moldorm Cave - Far Right', 'Mini Moldorm Cave - Generous Guy']),
        create_cave_region(player, 'Ice Rod Cave', 'a cave with a chest', ['Ice Rod Cave']),
        create_cave_region(player, 'Good Bee Cave', 'a cold bee'),
        create_cave_region(player, '20 Rupee Cave', 'a cave with some cash'),
        create_cave_region(player, 'Cave Shop (Lake Hylia)', 'a common shop'),
        create_cave_region(player, 'Cave Shop (Dark Death Mountain)', 'a common shop'),
        create_cave_region(player, 'Bonk Rock Cave', 'a cave with a chest', ['Bonk Rock Cave']),
        create_cave_region(player, 'Library', 'the library', ['Library']),
        create_cave_region(player, 'Kakariko Gamble Game', 'a game of chance'),
        create_cave_region(player, 'Potion Shop', 'the potion shop', ['Potion Shop']),
        create_lw_region(player, 'Lake Hylia Island', ['Lake Hylia Island']),
        create_cave_region(player, 'Capacity Upgrade', 'the queen of fairies'),
        create_cave_region(player, 'Two Brothers House', 'a connector', None, ['Two Brothers House Exit (East)', 'Two Brothers House Exit (West)']),
        create_lw_region(player, 'Maze Race Ledge', ['Maze Race'], ['Two Brothers House (West)']),
        create_cave_region(player, '50 Rupee Cave', 'a cave with some cash'),
        create_lw_region(player, 'Desert Ledge', ['Desert Ledge'], ['Desert Palace Entrance (North) Rocks', 'Desert Palace Entrance (West)']),
        create_lw_region(player, 'Desert Ledge (Northeast)', None, ['Checkerboard Cave']),
        create_lw_region(player, 'Desert Palace Stairs', None, ['Desert Palace Entrance (South)']),
        create_lw_region(player, 'Desert Palace Lone Stairs', None, ['Desert Palace Stairs Drop', 'Desert Palace Entrance (East)']),
        create_lw_region(player, 'Desert Palace Entrance (North) Spot', None, ['Desert Palace Entrance (North)', 'Desert Ledge Return Rocks']),
        create_dungeon_region(player, 'Desert Palace Main (Outer)', 'Desert Palace', ['Desert Palace - Big Chest', 'Desert Palace - Torch', 'Desert Palace - Map Chest'],
                              ['Desert Palace Pots (Outer)', 'Desert Palace Exit (West)', 'Desert Palace Exit (East)', 'Desert Palace East Wing']),
        create_dungeon_region(player, 'Desert Palace Main (Inner)', 'Desert Palace', None, ['Desert Palace Exit (South)', 'Desert Palace Pots (Inner)']),
        create_dungeon_region(player, 'Desert Palace East', 'Desert Palace', ['Desert Palace - Compass Chest', 'Desert Palace - Big Key Chest']),
        create_dungeon_region(player, 'Desert Palace North', 'Desert Palace', ['Desert Palace - Boss', 'Desert Palace - Prize'], ['Desert Palace Exit (North)']),
        create_dungeon_region(player, 'Eastern Palace', 'Eastern Palace', ['Eastern Palace - Compass Chest', 'Eastern Palace - Big Chest', 'Eastern Palace - Cannonball Chest',
                                                 'Eastern Palace - Big Key Chest', 'Eastern Palace - Map Chest', 'Eastern Palace - Boss', 'Eastern Palace - Prize'], ['Eastern Palace Exit']),
        create_lw_region(player, 'Master Sword Meadow', ['Master Sword Pedestal']),
        create_cave_region(player, 'Lost Woods Gamble', 'a game of chance'),
        create_lw_region(player, 'Hyrule Castle Courtyard', None, ['Hyrule Castle Secret Entrance Stairs', 'Hyrule Castle Entrance (South)']),
        create_lw_region(player, 'Hyrule Castle Ledge', None, ['Hyrule Castle Entrance (East)', 'Hyrule Castle Entrance (West)', 'Agahnims Tower', 'Hyrule Castle Ledge Courtyard Drop']),
        create_dungeon_region(player, 'Hyrule Castle', 'Hyrule Castle', ['Hyrule Castle - Boomerang Chest', 'Hyrule Castle - Map Chest', 'Hyrule Castle - Zelda\'s Chest'],
                              ['Hyrule Castle Exit (East)', 'Hyrule Castle Exit (West)', 'Hyrule Castle Exit (South)', 'Throne Room']),
        create_dungeon_region(player, 'Sewer Drop', 'a drop\'s exit', None, ['Sewer Drop']),  # This exists only to be referenced for access checks
        create_dungeon_region(player, 'Sewers (Dark)', 'a drop\'s exit', ['Sewers - Dark Cross'], ['Sewers Door']),
        create_dungeon_region(player, 'Sewers', 'a drop\'s exit', ['Sewers - Secret Room - Left', 'Sewers - Secret Room - Middle',
                                         'Sewers - Secret Room - Right'], ['Sanctuary Push Door', 'Sewers Back Door']),
        create_dungeon_region(player, 'Sanctuary', 'a drop\'s exit', ['Sanctuary'], ['Sanctuary Exit']),
        create_dungeon_region(player, 'Agahnims Tower', 'Castle Tower', ['Castle Tower - Room 03', 'Castle Tower - Dark Maze'], ['Agahnim 1', 'Agahnims Tower Exit']),
        create_dungeon_region(player, 'Agahnim 1', 'Castle Tower', ['Agahnim 1'], None),
        create_cave_region(player, 'Old Man Cave', 'a connector', ['Old Man'], ['Old Man Cave Exit (East)', 'Old Man Cave Exit (West)']),
        create_cave_region(player, 'Old Man House', 'a connector', None, ['Old Man House Exit (Bottom)', 'Old Man House Front to Back']),
        create_cave_region(player, 'Old Man House Back', 'a connector', None, ['Old Man House Exit (Top)', 'Old Man House Back to Front']),
        create_lw_region(player, 'Death Mountain', None, ['Old Man Cave (East)', 'Old Man House (Bottom)', 'Old Man House (Top)', 'Death Mountain Return Cave (East)', 'Spectacle Rock Cave', 'Spectacle Rock Cave Peak', 'Spectacle Rock Cave (Bottom)', 'Broken Bridge (West)', 'Death Mountain Teleporter']),
        create_cave_region(player, 'Death Mountain Return Cave', 'a connector', None, ['Death Mountain Return Cave Exit (West)', 'Death Mountain Return Cave Exit (East)']),
        create_lw_region(player, 'Death Mountain Return Ledge', None, ['Death Mountain Return Ledge Drop', 'Death Mountain Return Cave (West)']),
        create_cave_region(player, 'Spectacle Rock Cave (Top)', 'a connector', ['Spectacle Rock Cave'], ['Spectacle Rock Cave Drop', 'Spectacle Rock Cave Exit (Top)']),
        create_cave_region(player, 'Spectacle Rock Cave (Bottom)', 'a connector', None, ['Spectacle Rock Cave Exit']),
        create_cave_region(player, 'Spectacle Rock Cave (Peak)', 'a connector', None, ['Spectacle Rock Cave Peak Drop', 'Spectacle Rock Cave Exit (Peak)']),
        create_lw_region(player, 'East Death Mountain (Bottom)', None, ['Broken Bridge (East)', 'Paradox Cave (Bottom)', 'Paradox Cave (Middle)', 'East Death Mountain Teleporter', 'Hookshot Fairy', 'Fairy Ascension Rocks', 'Spiral Cave (Bottom)']),
        create_cave_region(player, 'Hookshot Fairy', 'fairies deep in a cave'),
        create_cave_region(player, 'Paradox Cave Front', 'a connector', None, ['Paradox Cave Push Block Reverse', 'Paradox Cave Exit (Bottom)', 'Light World Death Mountain Shop']),
        create_cave_region(player, 'Paradox Cave Chest Area', 'a connector', ['Paradox Cave Lower - Far Left',
                                                                      'Paradox Cave Lower - Left',
                                                                      'Paradox Cave Lower - Right',
                                                                      'Paradox Cave Lower - Far Right',
                                                                      'Paradox Cave Lower - Middle',
                                                                      'Paradox Cave Upper - Left',
                                                                      'Paradox Cave Upper - Right'],
                           ['Paradox Cave Push Block', 'Paradox Cave Bomb Jump']),
        create_cave_region(player, 'Paradox Cave', 'a connector', None, ['Paradox Cave Exit (Middle)', 'Paradox Cave Exit (Top)', 'Paradox Cave Drop']),
        create_cave_region(player, 'Light World Death Mountain Shop', 'a common shop'),
        create_lw_region(player, 'East Death Mountain (Top)', None, ['Paradox Cave (Top)', 'Death Mountain (Top)', 'Spiral Cave Ledge Access', 'East Death Mountain Drop', 'Turtle Rock Teleporter', 'Fairy Ascension Ledge']),
        create_lw_region(player, 'Spiral Cave Ledge', None, ['Spiral Cave', 'Spiral Cave Ledge Drop']),
        create_cave_region(player, 'Spiral Cave (Top)', 'a connector', ['Spiral Cave'], ['Spiral Cave (top to bottom)', 'Spiral Cave Exit (Top)']),
        create_cave_region(player, 'Spiral Cave (Bottom)', 'a connector', None, ['Spiral Cave Exit']),
        create_lw_region(player, 'Fairy Ascension Plateau', None, ['Fairy Ascension Drop', 'Fairy Ascension Cave (Bottom)']),
        create_cave_region(player, 'Fairy Ascension Cave (Bottom)', 'a connector', None, ['Fairy Ascension Cave Climb', 'Fairy Ascension Cave Exit (Bottom)']),
        create_cave_region(player, 'Fairy Ascension Cave (Drop)', 'a connector', None, ['Fairy Ascension Cave Pots']),
        create_cave_region(player, 'Fairy Ascension Cave (Top)', 'a connector', None, ['Fairy Ascension Cave Exit (Top)', 'Fairy Ascension Cave Drop']),
        create_lw_region(player, 'Fairy Ascension Ledge', None, ['Fairy Ascension Ledge Drop', 'Fairy Ascension Cave (Top)']),
        create_lw_region(player, 'Death Mountain (Top)', ['Ether Tablet'], ['East Death Mountain (Top)', 'Tower of Hera', 'Death Mountain Drop']),
        create_lw_region(player, 'Spectacle Rock', ['Spectacle Rock'], ['Spectacle Rock Drop']),
        create_dungeon_region(player, 'Tower of Hera (Bottom)', 'Tower of Hera', ['Tower of Hera - Basement Cage', 'Tower of Hera - Map Chest'], ['Tower of Hera Small Key Door', 'Tower of Hera Big Key Door', 'Tower of Hera Exit']),
        create_dungeon_region(player, 'Tower of Hera (Basement)', 'Tower of Hera', ['Tower of Hera - Big Key Chest']),
        create_dungeon_region(player, 'Tower of Hera (Top)', 'Tower of Hera', ['Tower of Hera - Compass Chest', 'Tower of Hera - Big Chest', 'Tower of Hera - Boss', 'Tower of Hera - Prize']),

        create_dw_region(player, 'East Dark World', ['Pyramid'], ['Pyramid Fairy', 'South Dark World Bridge', 'Palace of Darkness', 'Dark Lake Hylia Drop (East)',
                                                           'Hyrule Castle Ledge Mirror Spot', 'Dark Lake Hylia Fairy', 'Palace of Darkness Hint', 'East Dark World Hint', 'Pyramid Hole', 'Northeast Dark World Broken Bridge Pass',]),
        create_dw_region(player, 'Catfish', ['Catfish'], ['Catfish Exit Rock']),
        create_dw_region(player, 'Northeast Dark World', None, ['West Dark World Gap', 'Dark World Potion Shop', 'East Dark World Broken Bridge Pass', 'Catfish Entrance Rock', 'Dark Lake Hylia Teleporter']),
        create_cave_region(player, 'Palace of Darkness Hint', 'a storyteller'),
        create_cave_region(player, 'East Dark World Hint', 'a storyteller'),
        create_dw_region(player, 'South Dark World', ['Stumpy', 'Digging Game'], ['Dark Lake Hylia Drop (South)', 'Hype Cave', 'Swamp Palace', 'Village of Outcasts Heavy Rock', 'Maze Race Mirror Spot',
                                                                                  'Cave 45 Mirror Spot', 'East Dark World Bridge', 'Big Bomb Shop', 'Archery Game', 'Bonk Fairy (Dark)', 'Dark Lake Hylia Shop',
                                                                                  'Bombos Tablet Mirror Spot']),
        create_lw_region(player, 'Bombos Tablet Ledge', ['Bombos Tablet']),
        create_cave_region(player, 'Big Bomb Shop', 'the bomb shop'),
        create_cave_region(player, 'Archery Game', 'a game of skill'),
        create_dw_region(player, 'Dark Lake Hylia', None, ['Lake Hylia Island Mirror Spot', 'East Dark World Pier', 'Dark Lake Hylia Ledge']),
        create_dw_region(player, 'Dark Lake Hylia Central Island', None, ['Ice Palace', 'Lake Hylia Central Island Mirror Spot']),
        create_dw_region(player, 'Dark Lake Hylia Ledge', None, ['Dark Lake Hylia Ledge Drop', 'Dark Lake Hylia Ledge Fairy', 'Dark Lake Hylia Ledge Hint', 'Dark Lake Hylia Ledge Spike Cave']),
        create_cave_region(player, 'Dark Lake Hylia Ledge Hint', 'a storyteller'),
        create_cave_region(player, 'Dark Lake Hylia Ledge Spike Cave', 'a spiky hint'),
        create_cave_region(player, 'Hype Cave', 'a bounty of five items', ['Hype Cave - Top', 'Hype Cave - Middle Right', 'Hype Cave - Middle Left',
                                                                   'Hype Cave - Bottom', 'Hype Cave - Generous Guy']),
        create_dw_region(player, 'West Dark World', ['Frog'], ['Village of Outcasts Drop', 'East Dark World River Pier', 'Brewery', 'C-Shaped House', 'Chest Game', 'Thieves Town', 'Graveyard Ledge Mirror Spot', 'Kings Grave Mirror Spot', 'Bumper Cave Entrance Rock',
                                                       'Skull Woods Forest', 'Village of Outcasts Pegs', 'Village of Outcasts Eastern Rocks', 'Red Shield Shop', 'Dark Sanctuary Hint', 'Fortune Teller (Dark)', 'Dark World Lumberjack Shop']),
        create_dw_region(player, 'Dark Grassy Lawn', None, ['Grassy Lawn Pegs', 'Dark World Shop']),
        create_dw_region(player, 'Hammer Peg Area', ['Dark Blacksmith Ruins'], ['Bat Cave Drop Ledge Mirror Spot', 'Dark World Hammer Peg Cave', 'Peg Area Rocks']),
        create_dw_region(player, 'Bumper Cave Entrance', None, ['Bumper Cave (Bottom)', 'Bumper Cave Entrance Mirror Spot', 'Bumper Cave Entrance Drop']),
        create_cave_region(player, 'Fortune Teller (Dark)', 'a fortune teller'),
        create_cave_region(player, 'Village of Outcasts Shop', 'a common shop'),
        create_cave_region(player, 'Dark Lake Hylia Shop', 'a common shop'),
        create_cave_region(player, 'Dark World Lumberjack Shop', 'a common shop'),
        create_cave_region(player, 'Dark World Potion Shop', 'a common shop'),
        create_cave_region(player, 'Dark World Hammer Peg Cave', 'a cave with an item', ['Peg Cave']),
        create_cave_region(player, 'Pyramid Fairy', 'a cave with two chests', ['Pyramid Fairy - Left', 'Pyramid Fairy - Right']),
        create_cave_region(player, 'Brewery', 'a house with a chest', ['Brewery']),
        create_cave_region(player, 'C-Shaped House', 'a house with a chest', ['C-Shaped House']),
        create_cave_region(player, 'Chest Game', 'a game of 16 chests', ['Chest Game']),
        create_cave_region(player, 'Red Shield Shop', 'the rare shop'),
        create_cave_region(player, 'Dark Sanctuary Hint', 'a storyteller'),
        create_cave_region(player, 'Bumper Cave', 'a connector', None, ['Bumper Cave Exit (Bottom)', 'Bumper Cave Exit (Top)']),
        create_dw_region(player, 'Bumper Cave Ledge', ['Bumper Cave Ledge'], ['Bumper Cave Ledge Drop', 'Bumper Cave (Top)', 'Bumper Cave Ledge Mirror Spot']),
        create_dw_region(player, 'Skull Woods Forest', None, ['Skull Woods First Section Hole (East)', 'Skull Woods First Section Hole (West)', 'Skull Woods First Section Hole (North)',
                                                      'Skull Woods First Section Door', 'Skull Woods Second Section Door (East)']),
        create_dw_region(player, 'Skull Woods Forest (West)', None, ['Skull Woods Second Section Hole', 'Skull Woods Second Section Door (West)', 'Skull Woods Final Section']),
        create_dw_region(player, 'Dark Desert',  None, ['Misery Mire', 'Mire Shed', 'Desert Ledge (Northeast) Mirror Spot', 'Desert Ledge Mirror Spot', 'Desert Palace Stairs Mirror Spot',
                                                'Desert Palace Entrance (North) Mirror Spot', 'Dark Desert Hint', 'Dark Desert Fairy']),
        create_cave_region(player, 'Mire Shed', 'a cave with two chests', ['Mire Shed - Left', 'Mire Shed - Right']),
        create_cave_region(player, 'Dark Desert Hint', 'a storyteller'),
        create_dw_region(player, 'Dark Death Mountain (West Bottom)', None, ['Spike Cave', 'Spectacle Rock Mirror Spot', 'Dark Death Mountain Fairy']),
        create_dw_region(player, 'Dark Death Mountain (Top)', None, ['Dark Death Mountain Drop (East)', 'Dark Death Mountain Drop (West)', 'Ganons Tower', 'Superbunny Cave (Top)',
                                                             'Hookshot Cave', 'East Death Mountain (Top) Mirror Spot', 'Turtle Rock']),
        create_dw_region(player, 'Dark Death Mountain Ledge', None, ['Dark Death Mountain Ledge (East)', 'Dark Death Mountain Ledge (West)', 'Mimic Cave Mirror Spot', 'Spiral Cave Mirror Spot']),
        create_dw_region(player, 'Dark Death Mountain Isolated Ledge', None, ['Isolated Ledge Mirror Spot', 'Turtle Rock Isolated Ledge Entrance']),
        create_dw_region(player, 'Dark Death Mountain (East Bottom)', None, ['Superbunny Cave (Bottom)', 'Cave Shop (Dark Death Mountain)', 'Fairy Ascension Mirror Spot']),
        create_cave_region(player, 'Superbunny Cave (Top)', 'a connector', ['Superbunny Cave - Top', 'Superbunny Cave - Bottom'], ['Superbunny Cave Exit (Top)']),
        create_cave_region(player, 'Superbunny Cave (Bottom)', 'a connector', None, ['Superbunny Cave Climb', 'Superbunny Cave Exit (Bottom)']),
        create_cave_region(player, 'Spike Cave', 'Spike Cave', ['Spike Cave']),
        create_cave_region(player, 'Hookshot Cave', 'a connector', ['Hookshot Cave - Top Right', 'Hookshot Cave - Top Left', 'Hookshot Cave - Bottom Right', 'Hookshot Cave - Bottom Left'],
                           ['Hookshot Cave Exit (South)', 'Hookshot Cave Exit (North)']),
        create_dw_region(player, 'Death Mountain Floating Island (Dark World)', None, ['Floating Island Drop', 'Hookshot Cave Back Entrance', 'Floating Island Mirror Spot']),
        create_lw_region(player, 'Death Mountain Floating Island (Light World)', ['Floating Island']),
        create_dw_region(player, 'Turtle Rock (Top)', None, ['Turtle Rock Drop']),
        create_lw_region(player, 'Mimic Cave Ledge', None, ['Mimic Cave']),
        create_cave_region(player, 'Mimic Cave', 'Mimic Cave', ['Mimic Cave']),

        create_dungeon_region(player, 'Swamp Palace (Entrance)', 'Swamp Palace', None, ['Swamp Palace Moat', 'Swamp Palace Exit']),
        create_dungeon_region(player, 'Swamp Palace (First Room)', 'Swamp Palace', ['Swamp Palace - Entrance'], ['Swamp Palace Small Key Door']),
        create_dungeon_region(player, 'Swamp Palace (Starting Area)', 'Swamp Palace', ['Swamp Palace - Map Chest'], ['Swamp Palace (Center)']),
        create_dungeon_region(player, 'Swamp Palace (Center)', 'Swamp Palace', ['Swamp Palace - Big Chest', 'Swamp Palace - Compass Chest',
                                                                        'Swamp Palace - Big Key Chest', 'Swamp Palace - West Chest'], ['Swamp Palace (North)']),
        create_dungeon_region(player, 'Swamp Palace (North)', 'Swamp Palace', ['Swamp Palace - Flooded Room - Left', 'Swamp Palace - Flooded Room - Right',
                                                                       'Swamp Palace - Waterfall Room', 'Swamp Palace - Boss', 'Swamp Palace - Prize']),
        create_dungeon_region(player, 'Thieves Town (Entrance)', 'Thieves\' Town', ['Thieves\' Town - Big Key Chest',
                                                                            'Thieves\' Town - Map Chest',
                                                                            'Thieves\' Town - Compass Chest',
                                                                            'Thieves\' Town - Ambush Chest'], ['Thieves Town Big Key Door', 'Thieves Town Exit']),
        create_dungeon_region(player, 'Thieves Town (Deep)', 'Thieves\' Town', ['Thieves\' Town - Attic',
                                                                        'Thieves\' Town - Big Chest',
                                                                        'Thieves\' Town - Blind\'s Cell'], ['Blind Fight']),
        create_dungeon_region(player, 'Blind Fight', 'Thieves\' Town', ['Thieves\' Town - Boss', 'Thieves\' Town - Prize']),
        create_dungeon_region(player, 'Skull Woods First Section', 'Skull Woods', ['Skull Woods - Map Chest'], ['Skull Woods First Section Exit', 'Skull Woods First Section Bomb Jump', 'Skull Woods First Section South Door', 'Skull Woods First Section West Door']),
        create_dungeon_region(player, 'Skull Woods First Section (Right)', 'Skull Woods', ['Skull Woods - Pinball Room'], ['Skull Woods First Section (Right) North Door']),
        create_dungeon_region(player, 'Skull Woods First Section (Left)', 'Skull Woods', ['Skull Woods - Compass Chest', 'Skull Woods - Pot Prison'], ['Skull Woods First Section (Left) Door to Exit', 'Skull Woods First Section (Left) Door to Right']),
        create_dungeon_region(player, 'Skull Woods First Section (Top)', 'Skull Woods', ['Skull Woods - Big Chest'], ['Skull Woods First Section (Top) One-Way Path']),
        create_dungeon_region(player, 'Skull Woods Second Section (Drop)', 'Skull Woods', None, ['Skull Woods Second Section (Drop)']),
        create_dungeon_region(player, 'Skull Woods Second Section', 'Skull Woods', ['Skull Woods - Big Key Chest'], ['Skull Woods Second Section Exit (East)', 'Skull Woods Second Section Exit (West)']),
        create_dungeon_region(player, 'Skull Woods Final Section (Entrance)', 'Skull Woods', ['Skull Woods - Bridge Room'], ['Skull Woods Torch Room', 'Skull Woods Final Section Exit']),
        create_dungeon_region(player, 'Skull Woods Final Section (Mothula)', 'Skull Woods', ['Skull Woods - Boss', 'Skull Woods - Prize']),
        create_dungeon_region(player, 'Ice Palace (Entrance)', 'Ice Palace', None, ['Ice Palace Entrance Room', 'Ice Palace Exit']),
        create_dungeon_region(player, 'Ice Palace (Main)', 'Ice Palace', ['Ice Palace - Compass Chest', 'Ice Palace - Freezor Chest',
                                                                  'Ice Palace - Big Chest', 'Ice Palace - Iced T Room'], ['Ice Palace (East)', 'Ice Palace (Kholdstare)']),
        create_dungeon_region(player, 'Ice Palace (East)', 'Ice Palace', ['Ice Palace - Spike Room'], ['Ice Palace (East Top)']),
        create_dungeon_region(player, 'Ice Palace (East Top)', 'Ice Palace', ['Ice Palace - Big Key Chest', 'Ice Palace - Map Chest']),
        create_dungeon_region(player, 'Ice Palace (Kholdstare)', 'Ice Palace', ['Ice Palace - Boss', 'Ice Palace - Prize']),
        create_dungeon_region(player, 'Misery Mire (Entrance)', 'Misery Mire', None, ['Misery Mire Entrance Gap', 'Misery Mire Exit']),
        create_dungeon_region(player, 'Misery Mire (Main)', 'Misery Mire', ['Misery Mire - Big Chest', 'Misery Mire - Map Chest', 'Misery Mire - Main Lobby',
                                                                    'Misery Mire - Bridge Chest', 'Misery Mire - Spike Chest'], ['Misery Mire (West)', 'Misery Mire Big Key Door']),
        create_dungeon_region(player, 'Misery Mire (West)', 'Misery Mire', ['Misery Mire - Compass Chest', 'Misery Mire - Big Key Chest']),
        create_dungeon_region(player, 'Misery Mire (Final Area)', 'Misery Mire', None, ['Misery Mire (Vitreous)']),
        create_dungeon_region(player, 'Misery Mire (Vitreous)', 'Misery Mire', ['Misery Mire - Boss', 'Misery Mire - Prize']),
        create_dungeon_region(player, 'Turtle Rock (Entrance)', 'Turtle Rock', None, ['Turtle Rock Entrance Gap', 'Turtle Rock Exit (Front)']),
        create_dungeon_region(player, 'Turtle Rock (First Section)', 'Turtle Rock', ['Turtle Rock - Compass Chest', 'Turtle Rock - Roller Room - Left',
                                                                             'Turtle Rock - Roller Room - Right'], ['Turtle Rock Pokey Room', 'Turtle Rock Entrance Gap Reverse']),
        create_dungeon_region(player, 'Turtle Rock (Chain Chomp Room)', 'Turtle Rock', ['Turtle Rock - Chain Chomps'], ['Turtle Rock (Chain Chomp Room) (North)', 'Turtle Rock (Chain Chomp Room) (South)']),
        create_dungeon_region(player, 'Turtle Rock (Second Section)', 'Turtle Rock', ['Turtle Rock - Big Key Chest'], ['Turtle Rock Ledge Exit (West)', 'Turtle Rock Chain Chomp Staircase', 'Turtle Rock Big Key Door']),
        create_dungeon_region(player, 'Turtle Rock (Big Chest)', 'Turtle Rock', ['Turtle Rock - Big Chest'], ['Turtle Rock (Big Chest) (North)', 'Turtle Rock Ledge Exit (East)']),
        create_dungeon_region(player, 'Turtle Rock (Crystaroller Room)', 'Turtle Rock', ['Turtle Rock - Crystaroller Room'], ['Turtle Rock Dark Room Staircase', 'Turtle Rock Big Key Door Reverse']),
        create_dungeon_region(player, 'Turtle Rock (Dark Room)', 'Turtle Rock', None, ['Turtle Rock (Dark Room) (North)', 'Turtle Rock (Dark Room) (South)']),
        create_dungeon_region(player, 'Turtle Rock (Eye Bridge)', 'Turtle Rock', ['Turtle Rock - Eye Bridge - Bottom Left', 'Turtle Rock - Eye Bridge - Bottom Right',
                                                                          'Turtle Rock - Eye Bridge - Top Left', 'Turtle Rock - Eye Bridge - Top Right'],
                              ['Turtle Rock Dark Room (South)', 'Turtle Rock (Trinexx)', 'Turtle Rock Isolated Ledge Exit']),
        create_dungeon_region(player, 'Turtle Rock (Trinexx)', 'Turtle Rock', ['Turtle Rock - Boss', 'Turtle Rock - Prize']),
        create_dungeon_region(player, 'Palace of Darkness (Entrance)', 'Palace of Darkness', ['Palace of Darkness - Shooter Room'], ['Palace of Darkness Bridge Room', 'Palace of Darkness Bonk Wall', 'Palace of Darkness Exit']),
        create_dungeon_region(player, 'Palace of Darkness (Center)', 'Palace of Darkness', ['Palace of Darkness - The Arena - Bridge', 'Palace of Darkness - Stalfos Basement'],
                              ['Palace of Darkness Big Key Chest Staircase', 'Palace of Darkness (North)', 'Palace of Darkness Big Key Door']),
        create_dungeon_region(player, 'Palace of Darkness (Big Key Chest)', 'Palace of Darkness', ['Palace of Darkness - Big Key Chest']),
        create_dungeon_region(player, 'Palace of Darkness (Bonk Section)', 'Palace of Darkness', ['Palace of Darkness - The Arena - Ledge', 'Palace of Darkness - Map Chest'], ['Palace of Darkness Hammer Peg Drop']),
        create_dungeon_region(player, 'Palace of Darkness (North)', 'Palace of Darkness', ['Palace of Darkness - Compass Chest', 'Palace of Darkness - Dark Basement - Left', 'Palace of Darkness - Dark Basement - Right'],
                              ['Palace of Darkness Spike Statue Room Door', 'Palace of Darkness Maze Door']),
        create_dungeon_region(player, 'Palace of Darkness (Maze)', 'Palace of Darkness', ['Palace of Darkness - Dark Maze - Top', 'Palace of Darkness - Dark Maze - Bottom', 'Palace of Darkness - Big Chest']),
        create_dungeon_region(player, 'Palace of Darkness (Harmless Hellway)', 'Palace of Darkness', ['Palace of Darkness - Harmless Hellway']),
        create_dungeon_region(player, 'Palace of Darkness (Final Section)', 'Palace of Darkness', ['Palace of Darkness - Boss', 'Palace of Darkness - Prize']),
        create_dungeon_region(player, 'Ganons Tower (Entrance)', 'Ganon\'s Tower', ['Ganons Tower - Bob\'s Torch', 'Ganons Tower - Hope Room - Left', 'Ganons Tower - Hope Room - Right'],
                              ['Ganons Tower (Tile Room)', 'Ganons Tower (Hookshot Room)', 'Ganons Tower Big Key Door', 'Ganons Tower Exit']),
        create_dungeon_region(player, 'Ganons Tower (Tile Room)', 'Ganon\'s Tower', ['Ganons Tower - Tile Room'], ['Ganons Tower (Tile Room) Key Door']),
        create_dungeon_region(player, 'Ganons Tower (Compass Room)', 'Ganon\'s Tower', ['Ganons Tower - Compass Room - Top Left', 'Ganons Tower - Compass Room - Top Right',
                                                                                'Ganons Tower - Compass Room - Bottom Left', 'Ganons Tower - Compass Room - Bottom Right'],
                              ['Ganons Tower (Bottom) (East)']),
        create_dungeon_region(player, 'Ganons Tower (Hookshot Room)', 'Ganon\'s Tower', ['Ganons Tower - DMs Room - Top Left', 'Ganons Tower - DMs Room - Top Right',
                                                                                 'Ganons Tower - DMs Room - Bottom Left', 'Ganons Tower - DMs Room - Bottom Right'],
                              ['Ganons Tower (Map Room)', 'Ganons Tower (Double Switch Room)']),
        create_dungeon_region(player, 'Ganons Tower (Map Room)', 'Ganon\'s Tower', ['Ganons Tower - Map Chest']),
        create_dungeon_region(player, 'Ganons Tower (Firesnake Room)', 'Ganon\'s Tower', ['Ganons Tower - Firesnake Room'], ['Ganons Tower (Firesnake Room)']),
        create_dungeon_region(player, 'Ganons Tower (Teleport Room)', 'Ganon\'s Tower', ['Ganons Tower - Randomizer Room - Top Left', 'Ganons Tower - Randomizer Room - Top Right',
                                                                                 'Ganons Tower - Randomizer Room - Bottom Left', 'Ganons Tower - Randomizer Room - Bottom Right'],
                              ['Ganons Tower (Bottom) (West)']),
        create_dungeon_region(player, 'Ganons Tower (Bottom)', 'Ganon\'s Tower', ['Ganons Tower - Bob\'s Chest', 'Ganons Tower - Big Chest', 'Ganons Tower - Big Key Room - Left',
                                                                          'Ganons Tower - Big Key Room - Right', 'Ganons Tower - Big Key Chest']),
        create_dungeon_region(player, 'Ganons Tower (Top)', 'Ganon\'s Tower', None, ['Ganons Tower Torch Rooms']),
        create_dungeon_region(player, 'Ganons Tower (Before Moldorm)', 'Ganon\'s Tower', ['Ganons Tower - Mini Helmasaur Room - Left', 'Ganons Tower - Mini Helmasaur Room - Right',
                                                                                  'Ganons Tower - Pre-Moldorm Chest'], ['Ganons Tower Moldorm Door']),
        create_dungeon_region(player, 'Ganons Tower (Moldorm)', 'Ganon\'s Tower', None, ['Ganons Tower Moldorm Gap']),
        create_dungeon_region(player, 'Agahnim 2', 'Ganon\'s Tower', ['Ganons Tower - Validation Chest', 'Agahnim 2'], None),
        create_cave_region(player, 'Pyramid', 'a drop\'s exit', ['Ganon'], ['Ganon Drop']),
        create_cave_region(player, 'Bottom of Pyramid', 'a drop\'s exit', None, ['Pyramid Exit']),
        create_dw_region(player, 'Pyramid Ledge', None, ['Pyramid Entrance', 'Pyramid Drop']),
        create_lw_region(player, 'Desert Northern Cliffs'),
        create_dw_region(player, 'Dark Death Mountain Bunny Descent Area')
    ]

    world.initialize_regions()


def create_lw_region(player: int, name: str, locations=None, exits=None):
    return _create_region(player, name, RegionType.LightWorld, 'Light World', locations, exits)


def create_dw_region(player: int, name: str, locations=None, exits=None):
    return _create_region(player, name, RegionType.DarkWorld, 'Dark World', locations, exits)


def create_cave_region(player: int, name: str, hint: str, locations=None, exits=None):
    return _create_region(player, name, RegionType.Cave, hint, locations, exits)


def create_dungeon_region(player: int, name: str, hint: str, locations=None, exits=None):
    return _create_region(player, name, RegionType.Dungeon, hint, locations, exits)


def _create_region(player: int, name: str, type: RegionType, hint: str, locations=None, exits=None):
    ret = Region(name, type, hint, player)
    if locations is None:
        locations = []
    if exits is None:
        exits = []

    for exit in exits:
        ret.exits.append(Entrance(player, exit, ret))
    for location in locations:
        address, player_address, crystal, hint_text = location_table[location]
        ret.locations.append(Location(player, location, address, crystal, hint_text, ret, player_address))
    return ret


def mark_light_world_regions(world, player: int):
    # cross world caves may have some sections marked as both in_light_world, and in_dark_work.
    # That is ok. the bunny logic will check for this case and incorporate special rules.
    queue = collections.deque(region for region in world.get_regions(player) if region.type == RegionType.LightWorld)
    seen = set(queue)
    while queue:
        current = queue.popleft()
        current.is_light_world = True
        for exit in current.exits:
            if exit.connected_region.type == RegionType.DarkWorld:
                # Don't venture into the dark world
                continue
            if exit.connected_region not in seen:
                seen.add(exit.connected_region)
                queue.append(exit.connected_region)

    queue = collections.deque(region for region in world.get_regions(player) if region.type == RegionType.DarkWorld)
    seen = set(queue)
    while queue:
        current = queue.popleft()
        current.is_dark_world = True
        for exit in current.exits:
            if exit.connected_region.type == RegionType.LightWorld:
                # Don't venture into the light world
                continue
            if exit.connected_region not in seen:
                seen.add(exit.connected_region)
                queue.append(exit.connected_region)


def create_shops(world, player: int):
    cls_mapping = {ShopType.UpgradeShop: UpgradeShop,
                   ShopType.Shop: Shop,
                   ShopType.TakeAny: TakeAny}
    option = world.shop_shuffle[player]
    potion_option = world.potion_shop_shuffle[player]
    my_shop_table = dict(shop_table)
    
    num_slots = int(world.shop_shuffle_slots[player])
    
    my_shop_slots = ([True] * num_slots + [False] * (len(shop_table) * 3))[:len(shop_table)*3 - 2] 

    world.random.shuffle(my_shop_slots)

    from Items import ItemFactory
    if 'g' in option or 'f' in option:
        new_basic_shop = world.random.sample(shop_generation_types['default'], k=3)
        new_dark_shop = world.random.sample(shop_generation_types['default'], k=3)
        for name, shop in my_shop_table.items():
            typ, shop_id, keeper, custom, locked, items = shop
            new_items = world.random.sample(shop_generation_types['default'], k=3)
            if 'f' not in option:
                if items == _basic_shop_defaults:
                    new_items = new_basic_shop
                elif items == _dark_world_shop_defaults:
                    new_items = new_dark_shop
            if name == 'Capacity Upgrade':
                continue
            if name == 'Potion Shop':
                if 'b' in potion_option:
                    new_items = world.random.sample(shop_generation_types['potion_discount'] + shop_generation_types['bottle'], k=3)
                elif 'a' not in potion_option:
                    new_items = items
            keeper = world.random.choice([0xA0, 0xC1, 0xFF])
            my_shop_table[name] = (typ, shop_id, keeper, custom, locked, new_items)
    
    for region_name, (room_id, type, shopkeeper, custom, locked, inventory) in my_shop_table.items():
        if world.mode[player] == 'inverted' and region_name == 'Dark Lake Hylia Shop':
            locked = True
            inventory = [('Blue Potion', 160), ('Blue Shield', 50), ('Bombs (10)', 50)]
        region = world.get_region(region_name, player)
        shop = cls_mapping[type](region, room_id, shopkeeper, custom, locked)
        region.shop = shop
        world.shops.append(shop)
        for index, item in enumerate(inventory):
            shop.add_inventory(index, *item)
            if region_name == 'Potion Shop' and 'a' not in potion_option:
                pass
            elif region_name == 'Capacity Upgrade':
                pass
            else:
                if my_shop_slots.pop():
                    additional_item = world.random.choice(['Rupees (20)', 'Rupees (50)', 'Rupees (100)'])
                    world.itempool.append(ItemFactory(additional_item, player))
                    slot_name = "{} Shop Slot {}".format(shop.region.name, index+1)
                    loc = Location(player, slot_name, address=shop_table_by_location[slot_name], parent=shop.region)
                    shop.region.locations.append(loc)
                    world.dynamic_locations.append(loc)

                    world.clear_location_cache()


# (type, room_id, shopkeeper, custom, locked, [items])
# item = (item, price, max=0, replacement=None, replacement_price=0)
_basic_shop_defaults = [('Red Potion', 150), ('Small Heart', 10), ('Bombs (10)', 50)]
_dark_world_shop_defaults = [('Red Potion', 150), ('Blue Shield', 50), ('Bombs (10)', 50)]
shop_table = {
    'Cave Shop (Dark Death Mountain)': (0x0112, ShopType.Shop, 0xC1, True, False, _basic_shop_defaults),
    'Red Shield Shop': (0x0110, ShopType.Shop, 0xC1, True, False, [('Red Shield', 500), ('Bee', 10), ('Arrows (10)', 30)]),
    'Dark Lake Hylia Shop': (0x010F, ShopType.Shop, 0xC1, True, False, _dark_world_shop_defaults),
    'Dark World Lumberjack Shop': (0x010F, ShopType.Shop, 0xC1, True, False, _dark_world_shop_defaults),
    'Village of Outcasts Shop': (0x010F, ShopType.Shop, 0xC1, True, False, _dark_world_shop_defaults),
    'Dark World Potion Shop': (0x010F, ShopType.Shop, 0xC1, True, False, _dark_world_shop_defaults),
    'Light World Death Mountain Shop': (0x00FF, ShopType.Shop, 0xA0, True, False, _basic_shop_defaults),
    'Kakariko Shop': (0x011F, ShopType.Shop, 0xA0, True, False, _basic_shop_defaults),
    'Cave Shop (Lake Hylia)': (0x0112, ShopType.Shop, 0xA0, True, False, _basic_shop_defaults),
    'Potion Shop': (0x0109, ShopType.Shop, 0xA0, True, False, [('Red Potion', 120), ('Green Potion', 60), ('Blue Potion', 160)]),
    'Capacity Upgrade': (0x0115, ShopType.UpgradeShop, 0x04, True, True, [('Bomb Upgrade (+5)', 100, 7), ('Arrow Upgrade (+5)', 100, 7)])
}

<<<<<<< HEAD
=======
shop_table_by_location_id = {0x400000 + cnt: s for cnt, s in enumerate( [item for sublist in [ ["{} Shop Slot {}".format(name, num + 1) for num in range(3)] for name in shop_table ] for item in sublist])}
shop_table_by_location = {y:x for x,y in shop_table_by_location_id.items()}

>>>>>>> ffe5b4b1
shop_generation_types = {
    'default': _basic_shop_defaults + [('Bombs (3)', 20), ('Green Potion', 90), ('Blue Potion', 190), ('Bee', 10), ('Single Arrow', 5)] + [('Red Shield', 500), ('Blue Shield', 50)],
    'potion': [('Red Potion', 150), ('Green Potion', 90), ('Blue Potion', 190)],
    'discount_potion': [('Red Potion', 120), ('Green Potion', 60), ('Blue Potion', 160)],
    'bottle': [('Bee', 10)],
    'time': [('Red Clock', 100), ('Blue Clock', 200), ('Green Clock', 300)],
}

old_location_address_to_new_location_address = {
    0x2eb18: 0x18001b,   # Bottle Merchant
    0x33d68: 0x18001a,   # Purple Chest
    0x2df45: 0x18001d,   # Link's Uncle
    0x2f1fc: 0x180008,   # Sahasrahla
    0x18002a: 0x18001c,  # Black Smith
    0x339cf: 0x180009,   # Sick Kid
    0x33e7d: 0x180019,   # Hobo
    0x180160: 0x18000b,  # Desert Palace - Desert Torch
    0x289b0: 0x180018,   # Master Sword Pedestal
    0xf69fa: 0x180007,   # Old Man
    0x180162: 0x18000d,  # Tower of Hera - Basement Cage
    0x330c7: 0x18000a,   # Stumpy
    0x180161: 0x18000c   # Ganons Tower - Bob's Torch
}


key_drop_data = {
    'Hyrule Castle - Map Guard Key Drop': [0x140036, 0x140037],
    'Hyrule Castle - Boomerang Guard Key Drop': [0x140033, 0x140034],
    'Hyrule Castle - Key Rat Key Drop': [0x14000c, 0x14000d],
    'Hyrule Castle - Big Key Drop': [0x14003c, 0x14003d],
    'Eastern Palace - Dark Square Pot Key': [0x14005a, 0x14005b],
    'Eastern Palace - Dark Eyegore Key Drop': [0x140048, 0x140049],
    'Desert Palace - Desert Tiles 1 Pot Key': [0x140030, 0x140031],
    'Desert Palace - Beamos Hall Pot Key': [0x14002a, 0x14002b],
    'Desert Palace - Desert Tiles 2 Pot Key': [0x140027, 0x140028],
    'Castle Tower - Dark Archer Key Drop': [0x140060, 0x140061],
    'Castle Tower - Circle of Pots Key Drop': [0x140051, 0x140052],
    'Swamp Palace - Pot Row Pot Key': [0x140018, 0x140019],
    'Swamp Palace - Trench 1 Pot Key': [0x140015, 0x140016],
    'Swamp Palace - Hookshot Pot Key': [0x140012, 0x140013],
    'Swamp Palace - Trench 2 Pot Key': [0x14000f, 0x140010],
    'Swamp Palace - Waterway Pot Key': [0x140009, 0x14000a],
    'Skull Woods - West Lobby Pot Key': [0x14002d, 0x14002e],
    'Skull Woods - Spike Corner Key Drop': [0x14001b, 0x14001c],
    'Thieves\' Town - Hallway Pot Key': [0x14005d, 0x14005e],
    'Thieves\' Town - Spike Switch Pot Key': [0x14004e, 0x14004f],
    'Ice Palace - Jelly Key Drop': [0x140003, 0x140004],
    'Ice Palace - Conveyor Key Drop': [0x140021, 0x140022],
    'Ice Palace - Hammer Block Key Drop': [0x140024, 0x140025],
    'Ice Palace - Many Pots Pot Key': [0x140045, 0x140046],
    'Misery Mire - Spikes Pot Key': [0x140054, 0x140055],
    'Misery Mire - Fishbone Pot Key': [0x14004b, 0x14004c],
    'Misery Mire - Conveyor Crystal Key Drop': [0x140063, 0x140064],
    'Turtle Rock - Pokey 1 Key Drop': [0x140057, 0x140058],
    'Turtle Rock - Pokey 2 Key Drop': [0x140006, 0x140007],
    'Ganons Tower - Conveyor Cross Pot Key': [0x14003f, 0x140040],
    'Ganons Tower - Double Switch Pot Key': [0x140042, 0x140043],
    'Ganons Tower - Conveyor Star Pits Pot Key': [0x140039, 0x14003a],
    'Ganons Tower - Mini Helmasaur Key Drop': [0x14001e, 0x14001f]
}

location_table = {'Mushroom': (0x180013, 0x186338, False, 'in the woods'),
                  'Bottle Merchant': (0x2eb18, 0x186339, False, 'with a merchant'),
                  'Flute Spot': (0x18014a, 0x18633d, False, 'underground'),
                  'Sunken Treasure': (0x180145, 0x186354, False, 'underwater'),
                  'Purple Chest': (0x33d68, 0x186359, False, 'from a box'),
                  "Blind's Hideout - Top": (0xeb0f, 0x1862e3, False, 'in a basement'),
                  "Blind's Hideout - Left": (0xeb12, 0x1862e6, False, 'in a basement'),
                  "Blind's Hideout - Right": (0xeb15, 0x1862e9, False, 'in a basement'),
                  "Blind's Hideout - Far Left": (0xeb18, 0x1862ec, False, 'in a basement'),
                  "Blind's Hideout - Far Right": (0xeb1b, 0x1862ef, False, 'in a basement'),
                  "Link's Uncle": (0x2df45, 0x18635f, False, 'with your uncle'),
                  'Secret Passage': (0xe971, 0x186145, False, 'near your uncle'),
                  'King Zora': (0xee1c3, 0x186360, False, 'at a high price'),
                  "Zora's Ledge": (0x180149, 0x186358, False, 'near Zora'),
                  'Waterfall Fairy - Left': (0xe9b0, 0x186184, False, 'near a fairy'),
                  'Waterfall Fairy - Right': (0xe9d1, 0x1861a5, False, 'near a fairy'),
                  "King's Tomb": (0xe97a, 0x18614e, False, 'alone in a cave'),
                  'Floodgate Chest': (0xe98c, 0x186160, False, 'in the dam'),
                  "Link's House": (0xe9bc, 0x186190, False, 'in your home'),
                  'Kakariko Tavern': (0xe9ce, 0x1861a2, False, 'in the bar'),
                  'Chicken House': (0xe9e9, 0x1861bd, False, 'near poultry'),
                  "Aginah's Cave": (0xe9f2, 0x1861c6, False, 'with Aginah'),
                  "Sahasrahla's Hut - Left": (0xea82, 0x186256, False, 'near the elder'),
                  "Sahasrahla's Hut - Middle": (0xea85, 0x186259, False, 'near the elder'),
                  "Sahasrahla's Hut - Right": (0xea88, 0x18625c, False, 'near the elder'),
                  'Sahasrahla': (0x2f1fc, 0x186365, False, 'with the elder'),
                  'Kakariko Well - Top': (0xea8e, 0x186262, False, 'in a well'),
                  'Kakariko Well - Left': (0xea91, 0x186265, False, 'in a well'),
                  'Kakariko Well - Middle': (0xea94, 0x186268, False, 'in a well'),
                  'Kakariko Well - Right': (0xea97, 0x18626b, False, 'in a well'),
                  'Kakariko Well - Bottom': (0xea9a, 0x18626e, False, 'in a well'),
                  'Blacksmith': (0x18002a, 0x186366, False, 'with the smith'),
                  'Magic Bat': (0x180015, 0x18635e, False, 'with the bat'),
                  'Sick Kid': (0x339cf, 0x186367, False, 'with the sick'),
                  'Hobo': (0x33e7d, 0x186368, False, 'with the hobo'),
                  'Lost Woods Hideout': (0x180000, 0x186348, False, 'near a thief'),
                  'Lumberjack Tree': (0x180001, 0x186349, False, 'in a hole'),
                  'Cave 45': (0x180003, 0x18634b, False, 'alone in a cave'),
                  'Graveyard Cave': (0x180004, 0x18634c, False, 'alone in a cave'),
                  'Checkerboard Cave': (0x180005, 0x18634d, False, 'alone in a cave'),
                  'Mini Moldorm Cave - Far Left': (0xeb42, 0x186316, False, 'near Moldorms'),
                  'Mini Moldorm Cave - Left': (0xeb45, 0x186319, False, 'near Moldorms'),
                  'Mini Moldorm Cave - Right': (0xeb48, 0x18631c, False, 'near Moldorms'),
                  'Mini Moldorm Cave - Far Right': (0xeb4b, 0x18631f, False, 'near Moldorms'),
                  'Mini Moldorm Cave - Generous Guy': (0x180010, 0x18635a, False, 'near Moldorms'),
                  'Ice Rod Cave': (0xeb4e, 0x186322, False, 'in a frozen cave'),
                  'Bonk Rock Cave': (0xeb3f, 0x186313, False, 'alone in a cave'),
                  'Library': (0x180012, 0x18635c, False, 'near books'),
                  'Potion Shop': (0x180014, 0x18635d, False, 'near potions'),
                  'Lake Hylia Island': (0x180144, 0x186353, False, 'on an island'),
                  'Maze Race': (0x180142, 0x186351, False, 'at the race'),
                  'Desert Ledge': (0x180143, 0x186352, False, 'in the desert'),
                  'Desert Palace - Big Chest': (0xe98f, 0x186163, False, 'in Desert Palace'),
                  'Desert Palace - Torch': (0x180160, 0x186362, False, 'in Desert Palace'),
                  'Desert Palace - Map Chest': (0xe9b6, 0x18618a, False, 'in Desert Palace'),
                  'Desert Palace - Compass Chest': (0xe9cb, 0x18619f, False, 'in Desert Palace'),
                  'Desert Palace - Big Key Chest': (0xe9c2, 0x186196, False, 'in Desert Palace'),
                  'Desert Palace - Boss': (0x180151, 0x18633f, False, 'with Lanmolas'),
                  'Eastern Palace - Compass Chest': (0xe977, 0x18614b, False, 'in Eastern Palace'),
                  'Eastern Palace - Big Chest': (0xe97d, 0x186151, False, 'in Eastern Palace'),
                  'Eastern Palace - Cannonball Chest': (0xe9b3, 0x186187, False, 'in Eastern Palace'),
                  'Eastern Palace - Big Key Chest': (0xe9b9, 0x18618d, False, 'in Eastern Palace'),
                  'Eastern Palace - Map Chest': (0xe9f5, 0x1861c9, False, 'in Eastern Palace'),
                  'Eastern Palace - Boss': (0x180150, 0x18633e, False, 'with the Armos'),
                  'Master Sword Pedestal': (0x289b0, 0x186369, False, 'at the pedestal'),
                  'Hyrule Castle - Boomerang Chest': (0xe974, 0x186148, False, 'in Hyrule Castle'),
                  'Hyrule Castle - Map Chest': (0xeb0c, 0x1862e0, False, 'in Hyrule Castle'),
                  "Hyrule Castle - Zelda's Chest": (0xeb09, 0x1862dd, False, 'in Hyrule Castle'),
                  'Sewers - Dark Cross': (0xe96e, 0x186142, False, 'in the sewers'),
                  'Sewers - Secret Room - Left': (0xeb5d, 0x186331, False, 'in the sewers'),
                  'Sewers - Secret Room - Middle': (0xeb60, 0x186334, False, 'in the sewers'),
                  'Sewers - Secret Room - Right': (0xeb63, 0x186337, False, 'in the sewers'),
                  'Sanctuary': (0xea79, 0x18624d, False, 'in Sanctuary'),
                  'Castle Tower - Room 03': (0xeab5, 0x186289, False, 'in Castle Tower'),
                  'Castle Tower - Dark Maze': (0xeab2, 0x186286, False, 'in Castle Tower'),
                  'Old Man': (0xf69fa, 0x186364, False, 'with the old man'),
                  'Spectacle Rock Cave': (0x180002, 0x18634a, False, 'alone in a cave'),
                  'Paradox Cave Lower - Far Left': (0xeb2a, 0x1862fe, False, 'in a cave with seven chests'),
                  'Paradox Cave Lower - Left': (0xeb2d, 0x186301, False, 'in a cave with seven chests'),
                  'Paradox Cave Lower - Right': (0xeb30, 0x186304, False, 'in a cave with seven chests'),
                  'Paradox Cave Lower - Far Right': (0xeb33, 0x186307, False, 'in a cave with seven chests'),
                  'Paradox Cave Lower - Middle': (0xeb36, 0x18630a, False, 'in a cave with seven chests'),
                  'Paradox Cave Upper - Left': (0xeb39, 0x18630d, False, 'in a cave with seven chests'),
                  'Paradox Cave Upper - Right': (0xeb3c, 0x186310, False, 'in a cave with seven chests'),
                  'Spiral Cave': (0xe9bf, 0x186193, False, 'in spiral cave'),
                  'Ether Tablet': (0x180016, 0x18633b, False, 'at a monolith'),
                  'Spectacle Rock': (0x180140, 0x18634f, False, 'atop a rock'),
                  'Tower of Hera - Basement Cage': (0x180162, 0x18633a, False, 'in Tower of Hera'),
                  'Tower of Hera - Map Chest': (0xe9ad, 0x186181, False, 'in Tower of Hera'),
                  'Tower of Hera - Big Key Chest': (0xe9e6, 0x1861ba, False, 'in Tower of Hera'),
                  'Tower of Hera - Compass Chest': (0xe9fb, 0x1861cf, False, 'in Tower of Hera'),
                  'Tower of Hera - Big Chest': (0xe9f8, 0x1861cc, False, 'in Tower of Hera'),
                  'Tower of Hera - Boss': (0x180152, 0x186340, False, 'with Moldorm'),
                  'Pyramid': (0x180147, 0x186356, False, 'on the pyramid'),
                  'Catfish': (0xee185, 0x186361, False, 'with a catfish'),
                  'Stumpy': (0x330c7, 0x18636a, False, 'with tree boy'),
                  'Digging Game': (0x180148, 0x186357, False, 'underground'),
                  'Bombos Tablet': (0x180017, 0x18633c, False, 'at a monolith'),
                  'Hype Cave - Top': (0xeb1e, 0x1862f2, False, 'near a bat-like man'),
                  'Hype Cave - Middle Right': (0xeb21, 0x1862f5, False, 'near a bat-like man'),
                  'Hype Cave - Middle Left': (0xeb24, 0x1862f8, False, 'near a bat-like man'),
                  'Hype Cave - Bottom': (0xeb27, 0x1862fb, False, 'near a bat-like man'),
                  'Hype Cave - Generous Guy': (0x180011, 0x18635b, False, 'with a bat-like man'),
                  'Peg Cave': (0x180006, 0x18634e, False, 'alone in a cave'),
                  'Pyramid Fairy - Left': (0xe980, 0x186154, False, 'near a fairy'),
                  'Pyramid Fairy - Right': (0xe983, 0x186157, False, 'near a fairy'),
                  'Brewery': (0xe9ec, 0x1861c0, False, 'alone in a home'),
                  'C-Shaped House': (0xe9ef, 0x1861c3, False, 'alone in a home'),
                  'Chest Game': (0xeda8, 0x18636b, False, 'as a prize'),
                  'Bumper Cave Ledge': (0x180146, 0x186355, False, 'on a ledge'),
                  'Mire Shed - Left': (0xea73, 0x186247, False, 'near sparks'),
                  'Mire Shed - Right': (0xea76, 0x18624a, False, 'near sparks'),
                  'Superbunny Cave - Top': (0xea7c, 0x186250, False, 'in a connection'),
                  'Superbunny Cave - Bottom': (0xea7f, 0x186253, False, 'in a connection'),
                  'Spike Cave': (0xea8b, 0x18625f, False, 'beyond spikes'),
                  'Hookshot Cave - Top Right': (0xeb51, 0x186325, False, 'across pits'),
                  'Hookshot Cave - Top Left': (0xeb54, 0x186328, False, 'across pits'),
                  'Hookshot Cave - Bottom Right': (0xeb5a, 0x18632e, False, 'across pits'),
                  'Hookshot Cave - Bottom Left': (0xeb57, 0x18632b, False, 'across pits'),
                  'Floating Island': (0x180141, 0x186350, False, 'on an island'),
                  'Mimic Cave': (0xe9c5, 0x186199, False, 'in a cave of mimicry'),
                  'Swamp Palace - Entrance': (0xea9d, 0x186271, False, 'in Swamp Palace'),
                  'Swamp Palace - Map Chest': (0xe986, 0x18615a, False, 'in Swamp Palace'),
                  'Swamp Palace - Big Chest': (0xe989, 0x18615d, False, 'in Swamp Palace'),
                  'Swamp Palace - Compass Chest': (0xeaa0, 0x186274, False, 'in Swamp Palace'),
                  'Swamp Palace - Big Key Chest': (0xeaa6, 0x18627a, False, 'in Swamp Palace'),
                  'Swamp Palace - West Chest': (0xeaa3, 0x186277, False, 'in Swamp Palace'),
                  'Swamp Palace - Flooded Room - Left': (0xeaa9, 0x18627d, False, 'in Swamp Palace'),
                  'Swamp Palace - Flooded Room - Right': (0xeaac, 0x186280, False, 'in Swamp Palace'),
                  'Swamp Palace - Waterfall Room': (0xeaaf, 0x186283, False, 'in Swamp Palace'),
                  'Swamp Palace - Boss': (0x180154, 0x186342, False, 'with Arrghus'),
                  "Thieves' Town - Big Key Chest": (0xea04, 0x1861d8, False, "in Thieves' Town"),
                  "Thieves' Town - Map Chest": (0xea01, 0x1861d5, False, "in Thieves' Town"),
                  "Thieves' Town - Compass Chest": (0xea07, 0x1861db, False, "in Thieves' Town"),
                  "Thieves' Town - Ambush Chest": (0xea0a, 0x1861de, False, "in Thieves' Town"),
                  "Thieves' Town - Attic": (0xea0d, 0x1861e1, False, "in Thieves' Town"),
                  "Thieves' Town - Big Chest": (0xea10, 0x1861e4, False, "in Thieves' Town"),
                  "Thieves' Town - Blind's Cell": (0xea13, 0x1861e7, False, "in Thieves' Town"),
                  "Thieves' Town - Boss": (0x180156, 0x186344, False, 'with Blind'),
                  'Skull Woods - Compass Chest': (0xe992, 0x186166, False, 'in Skull Woods'),
                  'Skull Woods - Map Chest': (0xe99b, 0x18616f, False, 'in Skull Woods'),
                  'Skull Woods - Big Chest': (0xe998, 0x18616c, False, 'in Skull Woods'),
                  'Skull Woods - Pot Prison': (0xe9a1, 0x186175, False, 'in Skull Woods'),
                  'Skull Woods - Pinball Room': (0xe9c8, 0x18619c, False, 'in Skull Woods'),
                  'Skull Woods - Big Key Chest': (0xe99e, 0x186172, False, 'in Skull Woods'),
                  'Skull Woods - Bridge Room': (0xe9fe, 0x1861d2, False, 'near Mothula'),
                  'Skull Woods - Boss': (0x180155, 0x186343, False, 'with Mothula'),
                  'Ice Palace - Compass Chest': (0xe9d4, 0x1861a8, False, 'in Ice Palace'),
                  'Ice Palace - Freezor Chest': (0xe995, 0x186169, False, 'in Ice Palace'),
                  'Ice Palace - Big Chest': (0xe9aa, 0x18617e, False, 'in Ice Palace'),
                  'Ice Palace - Iced T Room': (0xe9e3, 0x1861b7, False, 'in Ice Palace'),
                  'Ice Palace - Spike Room': (0xe9e0, 0x1861b4, False, 'in Ice Palace'),
                  'Ice Palace - Big Key Chest': (0xe9a4, 0x186178, False, 'in Ice Palace'),
                  'Ice Palace - Map Chest': (0xe9dd, 0x1861b1, False, 'in Ice Palace'),
                  'Ice Palace - Boss': (0x180157, 0x186345, False, 'with Kholdstare'),
                  'Misery Mire - Big Chest': (0xea67, 0x18623b, False, 'in Misery Mire'),
                  'Misery Mire - Map Chest': (0xea6a, 0x18623e, False, 'in Misery Mire'),
                  'Misery Mire - Main Lobby': (0xea5e, 0x186232, False, 'in Misery Mire'),
                  'Misery Mire - Bridge Chest': (0xea61, 0x186235, False, 'in Misery Mire'),
                  'Misery Mire - Spike Chest': (0xe9da, 0x1861ae, False, 'in Misery Mire'),
                  'Misery Mire - Compass Chest': (0xea64, 0x186238, False, 'in Misery Mire'),
                  'Misery Mire - Big Key Chest': (0xea6d, 0x186241, False, 'in Misery Mire'),
                  'Misery Mire - Boss': (0x180158, 0x186346, False, 'with Vitreous'),
                  'Turtle Rock - Compass Chest': (0xea22, 0x1861f6, False, 'in Turtle Rock'),
                  'Turtle Rock - Roller Room - Left': (0xea1c, 0x1861f0, False, 'in Turtle Rock'),
                  'Turtle Rock - Roller Room - Right': (0xea1f, 0x1861f3, False, 'in Turtle Rock'),
                  'Turtle Rock - Chain Chomps': (0xea16, 0x1861ea, False, 'in Turtle Rock'),
                  'Turtle Rock - Big Key Chest': (0xea25, 0x1861f9, False, 'in Turtle Rock'),
                  'Turtle Rock - Big Chest': (0xea19, 0x1861ed, False, 'in Turtle Rock'),
                  'Turtle Rock - Crystaroller Room': (0xea34, 0x186208, False, 'in Turtle Rock'),
                  'Turtle Rock - Eye Bridge - Bottom Left': (0xea31, 0x186205, False, 'in Turtle Rock'),
                  'Turtle Rock - Eye Bridge - Bottom Right': (0xea2e, 0x186202, False, 'in Turtle Rock'),
                  'Turtle Rock - Eye Bridge - Top Left': (0xea2b, 0x1861ff, False, 'in Turtle Rock'),
                  'Turtle Rock - Eye Bridge - Top Right': (0xea28, 0x1861fc, False, 'in Turtle Rock'),
                  'Turtle Rock - Boss': (0x180159, 0x186347, False, 'with Trinexx'),
                  'Palace of Darkness - Shooter Room': (0xea5b, 0x18622f, False, 'in Palace of Darkness'),
                  'Palace of Darkness - The Arena - Bridge': (0xea3d, 0x186211, False, 'in Palace of Darkness'),
                  'Palace of Darkness - Stalfos Basement': (0xea49, 0x18621d, False, 'in Palace of Darkness'),
                  'Palace of Darkness - Big Key Chest': (0xea37, 0x18620b, False, 'in Palace of Darkness'),
                  'Palace of Darkness - The Arena - Ledge': (0xea3a, 0x18620e, False, 'in Palace of Darkness'),
                  'Palace of Darkness - Map Chest': (0xea52, 0x186226, False, 'in Palace of Darkness'),
                  'Palace of Darkness - Compass Chest': (0xea43, 0x186217, False, 'in Palace of Darkness'),
                  'Palace of Darkness - Dark Basement - Left': (0xea4c, 0x186220, False, 'in Palace of Darkness'),
                  'Palace of Darkness - Dark Basement - Right': (0xea4f, 0x186223, False, 'in Palace of Darkness'),
                  'Palace of Darkness - Dark Maze - Top': (0xea55, 0x186229, False, 'in Palace of Darkness'),
                  'Palace of Darkness - Dark Maze - Bottom': (0xea58, 0x18622c, False, 'in Palace of Darkness'),
                  'Palace of Darkness - Big Chest': (0xea40, 0x186214, False, 'in Palace of Darkness'),
                  'Palace of Darkness - Harmless Hellway': (0xea46, 0x18621a, False, 'in Palace of Darkness'),
                  'Palace of Darkness - Boss': (0x180153, 0x186341, False, 'with Helmasaur King'),
                  "Ganons Tower - Bob's Torch": (0x180161, 0x186363, False, "in Ganon's Tower"),
                  'Ganons Tower - Hope Room - Left': (0xead9, 0x1862ad, False, "in Ganon's Tower"),
                  'Ganons Tower - Hope Room - Right': (0xeadc, 0x1862b0, False, "in Ganon's Tower"),
                  'Ganons Tower - Tile Room': (0xeae2, 0x1862b6, False, "in Ganon's Tower"),
                  'Ganons Tower - Compass Room - Top Left': (0xeae5, 0x1862b9, False, "in Ganon's Tower"),
                  'Ganons Tower - Compass Room - Top Right': (0xeae8, 0x1862bc, False, "in Ganon's Tower"),
                  'Ganons Tower - Compass Room - Bottom Left': (0xeaeb, 0x1862bf, False, "in Ganon's Tower"),
                  'Ganons Tower - Compass Room - Bottom Right': (0xeaee, 0x1862c2, False, "in Ganon's Tower"),
                  'Ganons Tower - DMs Room - Top Left': (0xeab8, 0x18628c, False, "in Ganon's Tower"),
                  'Ganons Tower - DMs Room - Top Right': (0xeabb, 0x18628f, False, "in Ganon's Tower"),
                  'Ganons Tower - DMs Room - Bottom Left': (0xeabe, 0x186292, False, "in Ganon's Tower"),
                  'Ganons Tower - DMs Room - Bottom Right': (0xeac1, 0x186295, False, "in Ganon's Tower"),
                  'Ganons Tower - Map Chest': (0xead3, 0x1862a7, False, "in Ganon's Tower"),
                  'Ganons Tower - Firesnake Room': (0xead0, 0x1862a4, False, "in Ganon's Tower"),
                  'Ganons Tower - Randomizer Room - Top Left': (0xeac4, 0x186298, False, "in Ganon's Tower"),
                  'Ganons Tower - Randomizer Room - Top Right': (0xeac7, 0x18629b, False, "in Ganon's Tower"),
                  'Ganons Tower - Randomizer Room - Bottom Left': (0xeaca, 0x18629e, False, "in Ganon's Tower"),
                  'Ganons Tower - Randomizer Room - Bottom Right': (0xeacd, 0x1862a1, False, "in Ganon's Tower"),
                  "Ganons Tower - Bob's Chest": (0xeadf, 0x1862b3, False, "in Ganon's Tower"),
                  'Ganons Tower - Big Chest': (0xead6, 0x1862aa, False, "in Ganon's Tower"),
                  'Ganons Tower - Big Key Room - Left': (0xeaf4, 0x1862c8, False, "in Ganon's Tower"),
                  'Ganons Tower - Big Key Room - Right': (0xeaf7, 0x1862cb, False, "in Ganon's Tower"),
                  'Ganons Tower - Big Key Chest': (0xeaf1, 0x1862c5, False, "in Ganon's Tower"),
                  'Ganons Tower - Mini Helmasaur Room - Left': (0xeafd, 0x1862d1, False, "atop Ganon's Tower"),
                  'Ganons Tower - Mini Helmasaur Room - Right': (0xeb00, 0x1862d4, False, "atop Ganon's Tower"),
                  'Ganons Tower - Pre-Moldorm Chest': (0xeb03, 0x1862d7, False, "atop Ganon's Tower"),
                  'Ganons Tower - Validation Chest': (0xeb06, 0x1862da, False, "atop Ganon's Tower"),
                  'Ganon': (None, None, False, 'from me'),
                  'Agahnim 1': (None, None, False, 'from Ganon\'s wizardry form'),
                  'Agahnim 2': (None, None, False, 'from Ganon\'s wizardry form'),
                  'Floodgate': (None, None, False, None),
                  'Frog': (None, None, False, None),
                  'Missing Smith': (None, None, False, None),
                  'Dark Blacksmith Ruins': (None, None, False, None),
                  'Eastern Palace - Prize': ([0x1209D, 0x53EF8, 0x53EF9, 0x180052, 0x18007C, 0xC6FE], None, True, 'Eastern Palace'),
                  'Desert Palace - Prize': ([0x1209E, 0x53F1C, 0x53F1D, 0x180053, 0x180078, 0xC6FF], None, True, 'Desert Palace'),
                  'Tower of Hera - Prize': (
                  [0x120A5, 0x53F0A, 0x53F0B, 0x18005A, 0x18007A, 0xC706], None, True, 'Tower of Hera'),
                  'Palace of Darkness - Prize': (
                  [0x120A1, 0x53F00, 0x53F01, 0x180056, 0x18007D, 0xC702], None, True, 'Palace of Darkness'),
                  'Swamp Palace - Prize': (
                  [0x120A0, 0x53F6C, 0x53F6D, 0x180055, 0x180071, 0xC701], None, True, 'Swamp Palace'),
                  'Thieves\' Town - Prize': (
                  [0x120A6, 0x53F36, 0x53F37, 0x18005B, 0x180077, 0xC707], None, True, 'Thieves\' Town'),
                  'Skull Woods - Prize': (
                  [0x120A3, 0x53F12, 0x53F13, 0x180058, 0x18007B, 0xC704], None, True, 'Skull Woods'),
                  'Ice Palace - Prize': (
                      [0x120A4, 0x53F5A, 0x53F5B, 0x180059, 0x180073, 0xC705], None, True, 'Ice Palace'),
                  'Misery Mire - Prize': (
                      [0x120A2, 0x53F48, 0x53F49, 0x180057, 0x180075, 0xC703], None, True, 'Misery Mire'),
                  'Turtle Rock - Prize': (
                      [0x120A7, 0x53F24, 0x53F25, 0x18005C, 0x180079, 0xC708], None, True, 'Turtle Rock')}

lookup_id_to_name = {data[0]: name for name, data in location_table.items() if type(data[0]) == int}
lookup_id_to_name = {**lookup_id_to_name, **{data[1]: name for name, data in key_drop_data.items()}, -1: "cheat console"}
lookup_id_to_name.update(shop_table_by_location_id)
lookup_name_to_id = {name: data[0] for name, data in location_table.items() if type(data[0]) == int}
lookup_name_to_id = {**lookup_name_to_id, **{name: data[1] for name, data in key_drop_data.items()}, "cheat console": -1}
lookup_name_to_id.update(shop_table_by_location)

lookup_vanilla_location_to_entrance = {1572883: 'Kings Grave Inner Rocks', 191256: 'Kings Grave Inner Rocks',
                                       1573194: 'Kings Grave Inner Rocks', 1573189: 'Kings Grave Inner Rocks',
                                       212328: 'Kings Grave Inner Rocks', 60175: 'Blinds Hideout',
                                       60178: 'Blinds Hideout', 60181: 'Blinds Hideout', 60184: 'Blinds Hideout',
                                       60187: 'Blinds Hideout', 188229: 'Hyrule Castle Secret Entrance Drop',
                                       59761: 'Hyrule Castle Secret Entrance Drop', 975299: 'Zoras River',
                                       1573193: 'Zoras River', 59824: 'Waterfall of Wishing',
                                       59857: 'Waterfall of Wishing', 59770: 'Kings Grave', 59788: 'Dam',
                                       59836: 'Links House', 59854: 'Tavern North', 59881: 'Chicken House',
                                       59890: 'Aginahs Cave', 60034: 'Sahasrahlas Hut', 60037: 'Sahasrahlas Hut',
                                       60040: 'Sahasrahlas Hut', 193020: 'Sahasrahlas Hut',
                                       60046: 'Kakariko Well Drop', 60049: 'Kakariko Well Drop',
                                       60052: 'Kakariko Well Drop', 60055: 'Kakariko Well Drop',
                                       60058: 'Kakariko Well Drop', 1572906: 'Blacksmiths Hut',
                                       1572885: 'Bat Cave Drop', 211407: 'Sick Kids House',
                                       212605: 'Hobo Bridge', 1572864: 'Lost Woods Hideout Drop',
                                       1572865: 'Lumberjack Tree Tree', 1572867: 'Cave 45',
                                       1572868: 'Graveyard Cave', 1572869: 'Checkerboard Cave',
                                       60226: 'Mini Moldorm Cave', 60229: 'Mini Moldorm Cave',
                                       60232: 'Mini Moldorm Cave', 60235: 'Mini Moldorm Cave',
                                       1572880: 'Mini Moldorm Cave', 60238: 'Ice Rod Cave',
                                       60223: 'Bonk Rock Cave', 1572882: 'Library', 1572884: 'Potion Shop',
                                       1573188: 'Lake Hylia Island Mirror Spot',
                                       1573186: 'Maze Race Mirror Spot', 1573187: 'Desert Ledge Return Rocks',
                                       59791: 'Desert Palace Entrance (West)',
                                       1573216: 'Desert Palace Entrance (West)',
                                       59830: 'Desert Palace Entrance (West)',
                                       59851: 'Desert Palace Entrance (West)',
                                       59842: 'Desert Palace Entrance (West)',
                                       1573201: 'Desert Palace Entrance (North)', 59767: 'Eastern Palace',
                                       59773: 'Eastern Palace', 59827: 'Eastern Palace', 59833: 'Eastern Palace',
                                       59893: 'Eastern Palace', 1573200: 'Eastern Palace',
                                       166320: 'Master Sword Meadow', 59764: 'Hyrule Castle Entrance (South)',
                                       60172: 'Hyrule Castle Entrance (South)',
                                       60169: 'Hyrule Castle Entrance (South)',
                                       59758: 'Hyrule Castle Entrance (South)',
                                       60253: 'Hyrule Castle Entrance (South)',
                                       60256: 'Hyrule Castle Entrance (South)',
                                       60259: 'Hyrule Castle Entrance (South)', 60025: 'Sanctuary S&Q',
                                       60085: 'Agahnims Tower', 60082: 'Agahnims Tower',
                                       1010170: 'Old Man Cave (West)', 1572866: 'Spectacle Rock Cave',
                                       60202: 'Paradox Cave (Bottom)', 60205: 'Paradox Cave (Bottom)',
                                       60208: 'Paradox Cave (Bottom)', 60211: 'Paradox Cave (Bottom)',
                                       60214: 'Paradox Cave (Bottom)', 60217: 'Paradox Cave (Bottom)',
                                       60220: 'Paradox Cave (Bottom)', 59839: 'Spiral Cave',
                                       1572886: 'Death Mountain (Top)', 1573184: 'Spectacle Rock Mirror Spot',
                                       1573218: 'Tower of Hera', 59821: 'Tower of Hera', 59878: 'Tower of Hera',
                                       59899: 'Tower of Hera', 59896: 'Tower of Hera', 1573202: 'Tower of Hera',
                                       1573191: 'Top of Pyramid', 975237: 'Catfish Entrance Rock',
                                       209095: 'South Dark World Bridge', 1573192: 'South Dark World Bridge',
                                       1572887: 'Bombos Tablet Mirror Spot', 60190: 'Hype Cave',
                                       60193: 'Hype Cave', 60196: 'Hype Cave', 60199: 'Hype Cave',
                                       1572881: 'Hype Cave', 1572870: 'Dark World Hammer Peg Cave',
                                       59776: 'Pyramid Fairy', 59779: 'Pyramid Fairy', 59884: 'Brewery',
                                       59887: 'C-Shaped House', 60840: 'Chest Game',
                                       1573190: 'Bumper Cave (Bottom)', 60019: 'Mire Shed', 60022: 'Mire Shed',
                                       60028: 'Superbunny Cave (Top)', 60031: 'Superbunny Cave (Top)',
                                       60043: 'Spike Cave', 60241: 'Hookshot Cave', 60244: 'Hookshot Cave',
                                       60250: 'Hookshot Cave', 60247: 'Hookshot Cave',
                                       1573185: 'Floating Island Mirror Spot', 59845: 'Mimic Cave',
                                       60061: 'Swamp Palace', 59782: 'Swamp Palace', 59785: 'Swamp Palace',
                                       60064: 'Swamp Palace', 60070: 'Swamp Palace', 60067: 'Swamp Palace',
                                       60073: 'Swamp Palace', 60076: 'Swamp Palace', 60079: 'Swamp Palace',
                                       1573204: 'Swamp Palace', 59908: 'Thieves Town', 59905: 'Thieves Town',
                                       59911: 'Thieves Town', 59914: 'Thieves Town', 59917: 'Thieves Town',
                                       59920: 'Thieves Town', 59923: 'Thieves Town', 1573206: 'Thieves Town',
                                       59803: 'Skull Woods First Section Door',
                                       59848: 'Skull Woods First Section Hole (East)',
                                       59794: 'Skull Woods First Section Hole (West)',
                                       59809: 'Skull Woods First Section Hole (West)',
                                       59800: 'Skull Woods First Section Hole (North)',
                                       59806: 'Skull Woods Second Section Door (East)',
                                       59902: 'Skull Woods Final Section', 1573205: 'Skull Woods Final Section',
                                       59860: 'Ice Palace', 59797: 'Ice Palace', 59818: 'Ice Palace',
                                       59875: 'Ice Palace', 59872: 'Ice Palace', 59812: 'Ice Palace',
                                       59869: 'Ice Palace', 1573207: 'Ice Palace', 60007: 'Misery Mire',
                                       60010: 'Misery Mire', 59998: 'Misery Mire', 60001: 'Misery Mire',
                                       59866: 'Misery Mire', 60004: 'Misery Mire', 60013: 'Misery Mire',
                                       1573208: 'Misery Mire', 59938: 'Turtle Rock', 59932: 'Turtle Rock',
                                       59935: 'Turtle Rock', 59926: 'Turtle Rock',
                                       59941: 'Dark Death Mountain Ledge (West)',
                                       59929: 'Dark Death Mountain Ledge (East)',
                                       59956: 'Dark Death Mountain Ledge (West)',
                                       59953: 'Turtle Rock Isolated Ledge Entrance',
                                       59950: 'Turtle Rock Isolated Ledge Entrance',
                                       59947: 'Turtle Rock Isolated Ledge Entrance',
                                       59944: 'Turtle Rock Isolated Ledge Entrance',
                                       1573209: 'Turtle Rock Isolated Ledge Entrance',
                                       59995: 'Palace of Darkness', 59965: 'Palace of Darkness',
                                       59977: 'Palace of Darkness', 59959: 'Palace of Darkness',
                                       59962: 'Palace of Darkness', 59986: 'Palace of Darkness',
                                       59971: 'Palace of Darkness', 59980: 'Palace of Darkness',
                                       59983: 'Palace of Darkness', 59989: 'Palace of Darkness',
                                       59992: 'Palace of Darkness', 59968: 'Palace of Darkness',
                                       59974: 'Palace of Darkness', 1573203: 'Palace of Darkness',
                                       1573217: 'Ganons Tower', 60121: 'Ganons Tower', 60124: 'Ganons Tower',
                                       60130: 'Ganons Tower', 60133: 'Ganons Tower', 60136: 'Ganons Tower',
                                       60139: 'Ganons Tower', 60142: 'Ganons Tower', 60088: 'Ganons Tower',
                                       60091: 'Ganons Tower', 60094: 'Ganons Tower', 60097: 'Ganons Tower',
                                       60115: 'Ganons Tower', 60112: 'Ganons Tower', 60100: 'Ganons Tower',
                                       60103: 'Ganons Tower', 60106: 'Ganons Tower', 60109: 'Ganons Tower',
                                       60127: 'Ganons Tower', 60118: 'Ganons Tower', 60148: 'Ganons Tower',
                                       60151: 'Ganons Tower', 60145: 'Ganons Tower', 60157: 'Ganons Tower',
                                       60160: 'Ganons Tower', 60163: 'Ganons Tower', 60166: 'Ganons Tower',
                                       0x140037: 'Hyrule Castle Entrance (South)',
                                       0x140034: 'Hyrule Castle Entrance (South)',
                                       0x14000d: 'Hyrule Castle Entrance (South)',
                                       0x14003d: 'Hyrule Castle Entrance (South)',
                                       0x14005b: 'Eastern Palace', 0x140049: 'Eastern Palace',
                                       0x140031: 'Desert Palace Entrance (North)',
                                       0x14002b: 'Desert Palace Entrance (North)',
                                       0x140028: 'Desert Palace Entrance (North)',
                                       0x140061: 'Agahnims Tower', 0x140052: 'Agahnims Tower',
                                       0x140019: 'Swamp Palace', 0x140016: 'Swamp Palace', 0x140013: 'Swamp Palace',
                                       0x140010: 'Swamp Palace', 0x14000a: 'Swamp Palace',
                                       0x14002e: 'Skull Woods Second Section Door (East)',
                                       0x14001c: 'Skull Woods Final Section',
                                       0x14005e: 'Thieves Town', 0x14004f: 'Thieves Town',
                                       0x140004: 'Ice Palace', 0x140022: 'Ice Palace',
                                       0x140025: 'Ice Palace', 0x140046: 'Ice Palace',
                                       0x140055: 'Misery Mire', 0x14004c: 'Misery Mire',
                                       0x140064: 'Misery Mire',
                                       0x140058: 'Turtle Rock', 0x140007: 'Dark Death Mountain Ledge (West)',
                                       0x140040: 'Ganons Tower', 0x140043: 'Ganons Tower',
                                       0x14003a: 'Ganons Tower', 0x14001f: 'Ganons Tower'}

lookup_prizes = {location for location in location_table if location.endswith(" - Prize")}
lookup_boss_drops = {location for location in location_table if location.endswith(" - Boss")}<|MERGE_RESOLUTION|>--- conflicted
+++ resolved
@@ -444,12 +444,9 @@
     'Capacity Upgrade': (0x0115, ShopType.UpgradeShop, 0x04, True, True, [('Bomb Upgrade (+5)', 100, 7), ('Arrow Upgrade (+5)', 100, 7)])
 }
 
-<<<<<<< HEAD
-=======
 shop_table_by_location_id = {0x400000 + cnt: s for cnt, s in enumerate( [item for sublist in [ ["{} Shop Slot {}".format(name, num + 1) for num in range(3)] for name in shop_table ] for item in sublist])}
 shop_table_by_location = {y:x for x,y in shop_table_by_location_id.items()}
 
->>>>>>> ffe5b4b1
 shop_generation_types = {
     'default': _basic_shop_defaults + [('Bombs (3)', 20), ('Green Potion', 90), ('Blue Potion', 190), ('Bee', 10), ('Single Arrow', 5)] + [('Red Shield', 500), ('Blue Shield', 50)],
     'potion': [('Red Potion', 150), ('Green Potion', 90), ('Blue Potion', 190)],
