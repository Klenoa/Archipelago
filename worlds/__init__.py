import importlib
import zipimport
import os
import typing

<<<<<<< HEAD
__all__ = ["lookup_any_item_id_to_name",
           "lookup_any_location_id_to_name",
           "network_data_package",
           "AutoWorldRegister"]
=======
folder = os.path.dirname(__file__)

__all__ = {
    "lookup_any_item_id_to_name",
    "lookup_any_location_id_to_name",
    "network_data_package",
    "AutoWorldRegister",
    "world_sources",
    "folder",
}

if typing.TYPE_CHECKING:
    from .AutoWorld import World


class WorldSource(typing.NamedTuple):
    path: str  # typically relative path from this module
    is_zip: bool = False


# find potential world containers, currently folders and zip-importable .apworld's
world_sources: typing.List[WorldSource] = []
file: os.DirEntry  # for me (Berserker) at least, PyCharm doesn't seem to infer the type correctly
for file in os.scandir(folder):
    if not file.name.startswith("_"):  # prevent explicitly loading __pycache__ and allow _* names for non-world folders
        if file.is_dir():
            world_sources.append(WorldSource(file.name))
        elif file.is_file() and file.name.endswith(".apworld"):
            world_sources.append(WorldSource(file.name, is_zip=True))
>>>>>>> a074d162

# import all submodules to trigger AutoWorldRegister
world_sources.sort()
for world_source in world_sources:
    if world_source.is_zip:
        importer = zipimport.zipimporter(os.path.join(folder, world_source.path))
        importer.load_module(world_source.path.split(".", 1)[0])
    else:
        importlib.import_module(f".{world_source.path}", "worlds")

lookup_any_item_id_to_name = {}
lookup_any_location_id_to_name = {}
games = {}

from .AutoWorld import AutoWorldRegister

for world_name, world in AutoWorldRegister.world_types.items():
    games[world_name] = {
        "item_name_to_id": world.item_name_to_id,
        "location_name_to_id": world.location_name_to_id,
        "version": world.data_version,
        # seems clients don't actually want this. Keeping it here in case someone changes their mind.
        # "item_name_groups": {name: tuple(items) for name, items in world.item_name_groups.items()}
    }
    lookup_any_item_id_to_name.update(world.item_id_to_name)
    lookup_any_location_id_to_name.update(world.location_id_to_name)

network_data_package = {
    "version": sum(world.data_version for world in AutoWorldRegister.world_types.values()),
    "games": games,
}

# Set entire datapackage to version 0 if any of them are set to 0
if any(not world.data_version for world in AutoWorldRegister.world_types.values()):
    network_data_package["version"] = 0
    import logging

    logging.warning(f"Datapackage is in custom mode. Custom Worlds: "
                    f"{[world for world in AutoWorldRegister.world_types.values() if not world.data_version]}")<|MERGE_RESOLUTION|>--- conflicted
+++ resolved
@@ -3,22 +3,16 @@
 import os
 import typing
 
-<<<<<<< HEAD
-__all__ = ["lookup_any_item_id_to_name",
-           "lookup_any_location_id_to_name",
-           "network_data_package",
-           "AutoWorldRegister"]
-=======
 folder = os.path.dirname(__file__)
 
-__all__ = {
+__all__ = [
     "lookup_any_item_id_to_name",
     "lookup_any_location_id_to_name",
     "network_data_package",
     "AutoWorldRegister",
     "world_sources",
     "folder",
-}
+]
 
 if typing.TYPE_CHECKING:
     from .AutoWorld import World
@@ -38,7 +32,6 @@
             world_sources.append(WorldSource(file.name))
         elif file.is_file() and file.name.endswith(".apworld"):
             world_sources.append(WorldSource(file.name, is_zip=True))
->>>>>>> a074d162
 
 # import all submodules to trigger AutoWorldRegister
 world_sources.sort()
