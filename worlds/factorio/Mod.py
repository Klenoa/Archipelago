"""Outputs a Factorio Mod to facilitate integration with Archipelago"""

import os
import zipfile
from typing import Optional
import threading
import json

import jinja2
import shutil

import Utils
import Patch
from . import Options

from .Technologies import tech_table, recipes, free_sample_exclusions, progressive_technology_table, \
    base_tech_table, tech_to_progressive_lookup, fluids, mods

template_env: Optional[jinja2.Environment] = None

data_template: Optional[jinja2.Template] = None
data_final_template: Optional[jinja2.Template] = None
locale_template: Optional[jinja2.Template] = None
control_template: Optional[jinja2.Template] = None

template_load_lock = threading.Lock()

base_info = {
    "version": Utils.__version__,
    "title": "Archipelago",
    "author": "Berserker",
    "homepage": "https://archipelago.gg",
    "description": "Integration client for the Archipelago Randomizer",
    "factorio_version": "1.1",
    "dependencies": [
        "base >= 1.1.0",
        "? science-not-invited",
<<<<<<< HEAD
        "! archipelago-extractor"
=======
        "? factory-levels"
>>>>>>> 813ee5ee
    ]
}

recipe_time_scales = {
    # using random.triangular
    Options.RecipeTime.option_fast: (0.25, 1),
    # 0.5, 2, 0.5 average -> 1.0
    Options.RecipeTime.option_normal: (0.5, 2, 0.5),
    Options.RecipeTime.option_slow: (1, 4),
    # 0.25, 4, 0.25 average -> 1.5
    Options.RecipeTime.option_chaos: (0.25, 4, 0.25),
    Options.RecipeTime.option_vanilla: None
}

recipe_time_ranges = {
    Options.RecipeTime.option_new_fast: (0.25, 2),
    Options.RecipeTime.option_new_normal: (0.25, 10),
    Options.RecipeTime.option_slow: (5, 10)
}


class FactorioModFile(Patch.APContainer):
    game = "Factorio"
    compression_method = zipfile.ZIP_DEFLATED  # Factorio can't load LZMA archives

    def write_contents(self, opened_zipfile: zipfile.ZipFile):
        # directory containing Factorio mod has to come first, or Factorio won't recognize this file as a mod.
        mod_dir = self.path[:-4]  # cut off .zip
        for root, dirs, files in os.walk(mod_dir):
            for file in files:
                opened_zipfile.write(os.path.join(root, file),
                                     os.path.relpath(os.path.join(root, file),
                                                     os.path.join(mod_dir, '..')))
        # now we can add extras.
        super(FactorioModFile, self).write_contents(opened_zipfile)


def generate_mod(world, output_directory: str):
    player = world.player
    multiworld = world.world
    global data_final_template, locale_template, control_template, data_template, settings_template
    with template_load_lock:
        if not data_final_template:
            def load_template(name: str):
                import pkgutil
                data = pkgutil.get_data(__name__, "data/mod_template/" + name).decode()
                return data, name, lambda: False

            template_env: Optional[jinja2.Environment] = \
                jinja2.Environment(loader=jinja2.FunctionLoader(load_template))

            data_template = template_env.get_template("data.lua")
            data_final_template = template_env.get_template("data-final-fixes.lua")
            locale_template = template_env.get_template(r"locale/en/locale.cfg")
            control_template = template_env.get_template("control.lua")
            settings_template = template_env.get_template("settings.lua")
    # get data for templates
    locations = []
    for location in multiworld.get_filled_locations(player):
        if location.address:
            locations.append((location.name, location.item.name, location.item.player, location.item.advancement))
    mod_name = f"AP-{multiworld.seed_name}-P{player}-{multiworld.get_file_safe_player_name(player)}"
    tech_cost_scale = {0: 0.1,
                       1: 0.25,
                       2: 0.5,
                       3: 1,
                       4: 2,
                       5: 5,
                       6: 10}[multiworld.tech_cost[player].value]
    random = multiworld.slot_seeds[player]

    def flop_random(low, high, base=None):
        """Guarantees 50% below base and 50% above base, uniform distribution in each direction."""
        if base:
            distance = random.random()
            if random.randint(0, 1):
                return base + (high - base) * distance
            else:
                return base - (base - low) * distance
        return random.uniform(low, high)

    template_data = {
        "locations": locations, "player_names": multiworld.player_name, "tech_table": tech_table,
        "base_tech_table": base_tech_table, "tech_to_progressive_lookup": tech_to_progressive_lookup,
        "mod_name": mod_name,
        "allowed_science_packs": multiworld.max_science_pack[player].get_allowed_packs(),
        "tech_cost_scale": tech_cost_scale,
        "custom_technologies": multiworld.worlds[player].custom_technologies,
        "tech_tree_layout_prerequisites": multiworld.tech_tree_layout_prerequisites[player],
        "slot_name": multiworld.player_name[player], "seed_name": multiworld.seed_name,
        "slot_player": player,
        "starting_items": multiworld.starting_items[player], "recipes": recipes,
        "random": random, "flop_random": flop_random,
        "static_nodes": multiworld.worlds[player].static_nodes,
        "recipe_time_scale": recipe_time_scales.get(multiworld.recipe_time[player].value, None),
        "recipe_time_range": recipe_time_ranges.get(multiworld.recipe_time[player].value, None),
        "free_sample_blacklist": {item: 1 for item in free_sample_exclusions},
        "progressive_technology_table": {tech.name: tech.progressive for tech in
                                         progressive_technology_table.values()},
        "custom_recipes": world.custom_recipes,
        "max_science_pack": multiworld.max_science_pack[player].value,
        "liquids": fluids,
        "goal": multiworld.goal[player].value,
        "energy_link": multiworld.energy_link[player].value
    }

    for factorio_option in Options.factorio_options:
        if factorio_option in ["free_sample_blacklist", "free_sample_whitelist"]:
            continue
        template_data[factorio_option] = getattr(multiworld, factorio_option)[player].value

    if getattr(multiworld, "silo")[player].value == Options.Silo.option_randomize_recipe:
        template_data["free_sample_blacklist"]["rocket-silo"] = 1

    if getattr(multiworld, "satellite")[player].value == Options.Satellite.option_randomize_recipe:
        template_data["free_sample_blacklist"]["satellite"] = 1

    template_data["free_sample_blacklist"].update({item: 1 for item in multiworld.free_sample_blacklist[player].value})
    template_data["free_sample_blacklist"].update({item: 0 for item in multiworld.free_sample_whitelist[player].value})

    control_code = control_template.render(**template_data)
    data_template_code = data_template.render(**template_data)
    data_final_fixes_code = data_final_template.render(**template_data)
    settings_code = settings_template.render(**template_data)

    mod_dir = os.path.join(output_directory, mod_name + "_" + Utils.__version__)
    en_locale_dir = os.path.join(mod_dir, "locale", "en")
    os.makedirs(en_locale_dir, exist_ok=True)

    if world.zip_path:
        # Maybe investigate read from zip, write to zip, without temp file?
        with zipfile.ZipFile(world.zip_path) as zf:
            for file in zf.infolist():
                if not file.is_dir() and "/data/mod/" in file.filename:
                    path_part = Utils.get_text_after(file.filename, "/data/mod/")
                    target = os.path.join(mod_dir, path_part)
                    os.makedirs(os.path.split(target)[0], exist_ok=True)

                    with open(target, "wb") as f:
                        f.write(zf.read(file))
    else:
        shutil.copytree(os.path.join(os.path.dirname(__file__), "data", "mod"), mod_dir, dirs_exist_ok=True)

    with open(os.path.join(mod_dir, "data.lua"), "wt") as f:
        f.write(data_template_code)
    with open(os.path.join(mod_dir, "data-final-fixes.lua"), "wt") as f:
        f.write(data_final_fixes_code)
    with open(os.path.join(mod_dir, "control.lua"), "wt") as f:
        f.write(control_code)
    with open(os.path.join(mod_dir, "settings.lua"), "wt") as f:
        f.write(settings_code)
    locale_content = locale_template.render(**template_data)
    with open(os.path.join(en_locale_dir, "locale.cfg"), "wt") as f:
        f.write(locale_content)
    info = base_info.copy()
    info["name"] = mod_name
    for mod in mods.values():
        info["dependencies"].append(f"{mod.name} >= {mod.version}")
    with open(os.path.join(mod_dir, "info.json"), "wt") as f:
        json.dump(info, f, indent=4)

    # zip the result
    zf_path = os.path.join(mod_dir + ".zip")
    mod = FactorioModFile(zf_path, player=player, player_name=multiworld.player_name[player])
    mod.write()

    shutil.rmtree(mod_dir)<|MERGE_RESOLUTION|>--- conflicted
+++ resolved
@@ -35,11 +35,8 @@
     "dependencies": [
         "base >= 1.1.0",
         "? science-not-invited",
-<<<<<<< HEAD
+        "? factory-levels",
         "! archipelago-extractor"
-=======
-        "? factory-levels"
->>>>>>> 813ee5ee
     ]
 }
 
