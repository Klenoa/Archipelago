--- conflicted
+++ resolved
@@ -7,15 +7,9 @@
     "description": "Integration client for the Archipelago Randomizer",
     "factorio_version": "1.1",
     "dependencies": [
-<<<<<<< HEAD
-	  "base >= 1.1.0",
-	  "? science-not-invited",
-      "! archipelago-extractor"
-	]
-=======
       "base >= 1.1.0",
       "? science-not-invited",
-      "? factory-levels"
+      "? factory-levels",
+      "! archipelago-extractor"
     ]
->>>>>>> 813ee5ee
 }