import collections
import logging
import OWGSets
from BaseClasses import CollectionState, RegionType


def set_rules(world, player):

    if world.logic[player] == 'nologic':
        logging.getLogger('').info('WARNING! Seeds generated under this logic often require major glitches and may be impossible!')
        if world.mode[player] != 'inverted':
            world.get_region('Links House', player).can_reach_private = lambda state: True
            world.get_region('Sanctuary', player).can_reach_private = lambda state: True
            old_rule = world.get_region('Old Man House', player).can_reach
            world.get_region('Old Man House', player).can_reach_private = lambda state: state.can_reach('Old Man', 'Location', player) or old_rule(state)
            return
        else:
            world.get_region('Inverted Links House', player).can_reach_private = lambda state: True
            world.get_region('Inverted Dark Sanctuary', player).entrances[0].parent_region.can_reach_private = lambda state: True
            if world.shuffle[player] != 'vanilla':
                old_rule = world.get_region('Old Man House', player).can_reach
                world.get_region('Old Man House', player).can_reach_private = lambda state: state.can_reach('Old Man', 'Location', player) or old_rule(state)
            world.get_region('Hyrule Castle Ledge', player).can_reach_private = lambda state: True
            return

    global_rules(world, player)
    if world.mode[player] != 'inverted':
        default_rules(world, player)

    if world.mode[player] == 'open':
        open_rules(world, player)
    elif world.mode[player] == 'standard':
        standard_rules(world, player)
    elif world.mode[player] == 'inverted':
        open_rules(world, player)
        inverted_rules(world, player)
    else:
        raise NotImplementedError('Not implemented yet')

    if world.logic[player] == 'noglitches':
        no_glitches_rules(world, player)
    elif world.logic[player] == 'owglitches':
        logging.getLogger('').info('There is a chance OWG has bugged edge case rulesets, especially in inverted. Definitely file a report on GitHub if you see anything strange.')
        # Initially setting no_glitches_rules to set the baseline rules for some
        # entrances. The overworld_glitches_rules set is primarily additive.
        no_glitches_rules(world, player)
        overworld_glitches_rules(world, player)
    elif world.logic[player] == 'minorglitches':
        logging.getLogger('').info('Minor Glitches may be buggy still. No guarantee for proper logic checks.')
    else:
        raise NotImplementedError('Not implemented yet')

    if world.goal[player] == 'dungeons':
        # require all dungeons to beat ganon
        add_rule(world.get_location('Ganon', player), lambda state: state.can_reach('Master Sword Pedestal', 'Location', player) and state.has('Beat Agahnim 1', player) and state.has('Beat Agahnim 2', player) and state.has_crystals(7, player))
    elif world.goal[player] == 'ganon':
        # require aga2 to beat ganon
        add_rule(world.get_location('Ganon', player), lambda state: state.has('Beat Agahnim 2', player))
    
    if world.mode[player] != 'inverted':
        set_big_bomb_rules(world, player)
    else:
        set_inverted_big_bomb_rules(world, player)

    # if swamp and dam have not been moved we require mirror for swamp palace
    if not world.swamp_patch_required[player]:
        add_rule(world.get_entrance('Swamp Palace Moat', player), lambda state: state.has_Mirror(player))

    if world.mode[player] != 'inverted':
        set_bunny_rules(world, player)
    else:
        set_inverted_bunny_rules(world, player)

def set_rule(spot, rule):
    spot.access_rule = rule

def set_defeat_dungeon_boss_rule(location):
    # Lambda required to defer evaluation of dungeon.boss since it will change later if boos shuffle is used
    set_rule(location, lambda state: location.parent_region.dungeon.boss.can_defeat(state))

def set_always_allow(spot, rule):
    spot.always_allow = rule

def add_rule(spot, rule, combine='and'):
    old_rule = spot.access_rule
    if combine == 'or':
        spot.access_rule = lambda state: rule(state) or old_rule(state)
    else:
        spot.access_rule = lambda state: rule(state) and old_rule(state)


def add_lamp_requirement(spot, player):
    add_rule(spot, lambda state: state.has('Lamp', player, state.world.lamps_needed_for_dark_rooms))


def forbid_item(location, item, player):
    old_rule = location.item_rule
    location.item_rule = lambda i: (i.name != item or i.player != player) and old_rule(i)

def add_item_rule(location, rule):
    old_rule = location.item_rule
    location.item_rule = lambda item: rule(item) and old_rule(item)

def item_in_locations(state, item, player, locations):
    for location in locations:
        if item_name(state, location[0], location[1]) == (item, player):
            return True
    return False

def item_name(state, location, player):
    location = state.world.get_location(location, player)
    if location.item is None:
        return None
    return (location.item.name, location.item.player)

def global_rules(world, player):
    # ganon can only carry triforce
    add_item_rule(world.get_location('Ganon', player), lambda item: item.name == 'Triforce' and item.player == player)

    # we can s&q to the old man house after we rescue him. This may be somewhere completely different if caves are shuffled!
    old_rule = world.get_region('Old Man House', player).can_reach_private
    world.get_region('Old Man House', player).can_reach_private = lambda state: state.can_reach('Old Man', 'Location', player) or old_rule(state)

    set_rule(world.get_location('Sunken Treasure', player), lambda state: state.has('Open Floodgate', player))
    set_rule(world.get_location('Dark Blacksmith Ruins', player), lambda state: state.has('Return Smith', player))
    set_rule(world.get_location('Purple Chest', player), lambda state: state.has('Pick Up Purple Chest', player))  # Can S&Q with chest
    set_rule(world.get_location('Ether Tablet', player), lambda state: state.has('Book of Mudora', player) and state.has_beam_sword(player))
    set_rule(world.get_location('Master Sword Pedestal', player), lambda state: state.has('Red Pendant', player) and state.has('Blue Pendant', player) and state.has('Green Pendant', player))

    set_rule(world.get_location('Missing Smith', player), lambda state: state.has('Get Frog', player) and state.can_reach('Blacksmiths Hut', 'Region', player)) # Can't S&Q with smith
    set_rule(world.get_location('Blacksmith', player), lambda state: state.has('Return Smith', player))
    set_rule(world.get_location('Magic Bat', player), lambda state: state.has('Magic Powder', player))
    set_rule(world.get_location('Sick Kid', player), lambda state: state.has_bottle(player))
    set_rule(world.get_location('Library', player), lambda state: state.has_Boots(player))
    set_rule(world.get_location('Mimic Cave', player), lambda state: state.has('Hammer', player))
    set_rule(world.get_location('Sahasrahla', player), lambda state: state.has('Green Pendant', player))


    set_rule(world.get_location('Spike Cave', player), lambda state:
             state.has('Hammer', player) and state.can_lift_rocks(player) and
             ((state.has('Cape', player) and state.can_extend_magic(player, 16, True)) or
                 (state.has('Cane of Byrna', player) and
                     (state.can_extend_magic(player, 12, True) or
                     (state.world.can_take_damage[player] and (state.has_Boots(player) or state.has_hearts(player, 4))))))
            )

    set_rule(world.get_location('Hookshot Cave - Top Right', player), lambda state: state.has('Hookshot', player))
    set_rule(world.get_location('Hookshot Cave - Top Left', player), lambda state: state.has('Hookshot', player))
    set_rule(world.get_location('Hookshot Cave - Bottom Right', player), lambda state: state.has('Hookshot', player) or state.has('Pegasus Boots', player))
    set_rule(world.get_location('Hookshot Cave - Bottom Left', player), lambda state: state.has('Hookshot', player))

    set_rule(world.get_entrance('Sewers Door', player), lambda state: state.has_key('Small Key (Escape)', player) or (world.retro[player] and world.mode[player] == 'standard')) # standard retro cannot access the shop
    set_rule(world.get_entrance('Sewers Back Door', player), lambda state: state.has_key('Small Key (Escape)', player))
    set_rule(world.get_entrance('Agahnim 1', player), lambda state: state.has_sword(player) and state.has_key('Small Key (Agahnims Tower)', player, 2))
    set_defeat_dungeon_boss_rule(world.get_location('Agahnim 1', player))
    set_rule(world.get_location('Castle Tower - Dark Maze', player), lambda state: state.has_key('Small Key (Agahnims Tower)', player))

    set_rule(world.get_location('Eastern Palace - Big Chest', player), lambda state: state.has('Big Key (Eastern Palace)', player))
    set_rule(world.get_location('Eastern Palace - Boss', player), lambda state: state.can_shoot_arrows(player) and state.has('Big Key (Eastern Palace)', player) and world.get_location('Eastern Palace - Boss', player).parent_region.dungeon.boss.can_defeat(state))
    set_rule(world.get_location('Eastern Palace - Prize', player), lambda state: state.can_shoot_arrows(player) and state.has('Big Key (Eastern Palace)', player) and world.get_location('Eastern Palace - Prize', player).parent_region.dungeon.boss.can_defeat(state))
    for location in ['Eastern Palace - Boss', 'Eastern Palace - Big Chest']:
        forbid_item(world.get_location(location, player), 'Big Key (Eastern Palace)', player)

    set_rule(world.get_location('Desert Palace - Big Chest', player), lambda state: state.has('Big Key (Desert Palace)', player))
    set_rule(world.get_location('Desert Palace - Torch', player), lambda state: state.has_Boots(player))
    set_rule(world.get_entrance('Desert Palace East Wing', player), lambda state: state.has_key('Small Key (Desert Palace)', player))
    set_rule(world.get_location('Desert Palace - Prize', player), lambda state: state.has_key('Small Key (Desert Palace)', player) and state.has('Big Key (Desert Palace)', player) and state.has_fire_source(player) and world.get_location('Desert Palace - Prize', player).parent_region.dungeon.boss.can_defeat(state))
    set_rule(world.get_location('Desert Palace - Boss', player), lambda state: state.has_key('Small Key (Desert Palace)', player) and state.has('Big Key (Desert Palace)', player) and state.has_fire_source(player) and world.get_location('Desert Palace - Boss', player).parent_region.dungeon.boss.can_defeat(state))
    for location in ['Desert Palace - Boss', 'Desert Palace - Big Chest']:
        forbid_item(world.get_location(location, player), 'Big Key (Desert Palace)', player)

    for location in ['Desert Palace - Boss', 'Desert Palace - Big Key Chest', 'Desert Palace - Compass Chest']:
        forbid_item(world.get_location(location, player), 'Small Key (Desert Palace)', player)

    set_rule(world.get_entrance('Tower of Hera Small Key Door', player), lambda state: state.has_key('Small Key (Tower of Hera)', player) or item_name(state, 'Tower of Hera - Big Key Chest', player) == ('Small Key (Tower of Hera)', player))
    set_rule(world.get_entrance('Tower of Hera Big Key Door', player), lambda state: state.has('Big Key (Tower of Hera)', player))
    set_rule(world.get_location('Tower of Hera - Big Chest', player), lambda state: state.has('Big Key (Tower of Hera)', player))
    set_rule(world.get_location('Tower of Hera - Big Key Chest', player), lambda state: state.has_fire_source(player))
    if world.accessibility[player] != 'locations':
        set_always_allow(world.get_location('Tower of Hera - Big Key Chest', player), lambda state, item: item.name == 'Small Key (Tower of Hera)' and item.player == player)
    set_defeat_dungeon_boss_rule(world.get_location('Tower of Hera - Boss', player))
    set_defeat_dungeon_boss_rule(world.get_location('Tower of Hera - Prize', player))
    for location in ['Tower of Hera - Boss', 'Tower of Hera - Big Chest', 'Tower of Hera - Compass Chest']:
        forbid_item(world.get_location(location, player), 'Big Key (Tower of Hera)', player)
#    for location in ['Tower of Hera - Big Key Chest']:
#        forbid_item(world.get_location(location, player), 'Small Key (Tower of Hera)', player)

    set_rule(world.get_entrance('Swamp Palace Moat', player), lambda state: state.has('Flippers', player) and state.has('Open Floodgate', player))
    set_rule(world.get_entrance('Swamp Palace Small Key Door', player), lambda state: state.has_key('Small Key (Swamp Palace)', player))
    set_rule(world.get_entrance('Swamp Palace (Center)', player), lambda state: state.has('Hammer', player))
    set_rule(world.get_location('Swamp Palace - Big Chest', player), lambda state: state.has('Big Key (Swamp Palace)', player) or item_name(state, 'Swamp Palace - Big Chest', player) == ('Big Key (Swamp Palace)', player))
    if world.accessibility[player] != 'locations':
        set_always_allow(world.get_location('Swamp Palace - Big Chest', player), lambda state, item: item.name == 'Big Key (Swamp Palace)' and item.player == player)
    set_rule(world.get_entrance('Swamp Palace (North)', player), lambda state: state.has('Hookshot', player))
    set_defeat_dungeon_boss_rule(world.get_location('Swamp Palace - Boss', player))
    set_defeat_dungeon_boss_rule(world.get_location('Swamp Palace - Prize', player))
    for location in ['Swamp Palace - Entrance']:
        forbid_item(world.get_location(location, player), 'Big Key (Swamp Palace)', player)

    set_rule(world.get_entrance('Thieves Town Big Key Door', player), lambda state: state.has('Big Key (Thieves Town)', player))
    set_rule(world.get_entrance('Blind Fight', player), lambda state: state.has_key('Small Key (Thieves Town)', player))
    set_defeat_dungeon_boss_rule(world.get_location('Thieves\' Town - Boss', player))
    set_defeat_dungeon_boss_rule(world.get_location('Thieves\' Town - Prize', player))
    set_rule(world.get_location('Thieves\' Town - Big Chest', player), lambda state: (state.has_key('Small Key (Thieves Town)', player) or item_name(state, 'Thieves\' Town - Big Chest', player) == ('Small Key (Thieves Town)', player)) and state.has('Hammer', player))
    if world.accessibility[player] != 'locations':
        set_always_allow(world.get_location('Thieves\' Town - Big Chest', player), lambda state, item: item.name == 'Small Key (Thieves Town)' and item.player == player and state.has('Hammer', player))
    set_rule(world.get_location('Thieves\' Town - Attic', player), lambda state: state.has_key('Small Key (Thieves Town)', player))
    for location in ['Thieves\' Town - Attic', 'Thieves\' Town - Big Chest', 'Thieves\' Town - Blind\'s Cell', 'Thieves\' Town - Boss']:
        forbid_item(world.get_location(location, player), 'Big Key (Thieves Town)', player)
    for location in ['Thieves\' Town - Attic', 'Thieves\' Town - Boss']:
        forbid_item(world.get_location(location, player), 'Small Key (Thieves Town)', player)

    set_rule(world.get_entrance('Skull Woods First Section South Door', player), lambda state: state.has_key('Small Key (Skull Woods)', player))
    set_rule(world.get_entrance('Skull Woods First Section (Right) North Door', player), lambda state: state.has_key('Small Key (Skull Woods)', player))
    set_rule(world.get_entrance('Skull Woods First Section West Door', player), lambda state: state.has_key('Small Key (Skull Woods)', player, 2))  # ideally would only be one key, but we may have spent thst key already on escaping the right section
    set_rule(world.get_entrance('Skull Woods First Section (Left) Door to Exit', player), lambda state: state.has_key('Small Key (Skull Woods)', player, 2))
    set_rule(world.get_location('Skull Woods - Big Chest', player), lambda state: state.has('Big Key (Skull Woods)', player) or item_name(state, 'Skull Woods - Big Chest', player) == ('Big Key (Skull Woods)', player))
    if world.accessibility[player] != 'locations':
        set_always_allow(world.get_location('Skull Woods - Big Chest', player), lambda state, item: item.name == 'Big Key (Skull Woods)' and item.player == player)
    set_rule(world.get_entrance('Skull Woods Torch Room', player), lambda state: state.has_key('Small Key (Skull Woods)', player, 3) and state.has('Fire Rod', player) and state.has_sword(player))  # sword required for curtain
    set_defeat_dungeon_boss_rule(world.get_location('Skull Woods - Boss', player))
    set_defeat_dungeon_boss_rule(world.get_location('Skull Woods - Prize', player))
    for location in ['Skull Woods - Boss']:
        forbid_item(world.get_location(location, player), 'Small Key (Skull Woods)', player)

    set_rule(world.get_entrance('Ice Palace Entrance Room', player), lambda state: state.can_melt_things(player))
    set_rule(world.get_location('Ice Palace - Big Chest', player), lambda state: state.has('Big Key (Ice Palace)', player))
    set_rule(world.get_entrance('Ice Palace (Kholdstare)', player), lambda state: state.can_lift_rocks(player) and state.has('Hammer', player) and state.has('Big Key (Ice Palace)', player) and (state.has_key('Small Key (Ice Palace)', player, 2) or (state.has('Cane of Somaria', player) and state.has_key('Small Key (Ice Palace)', player, 1))))
    # TODO: investigate change from VT. Changed to hookshot or 2 keys (no checking for big key in specific chests)
    set_rule(world.get_entrance('Ice Palace (East)', player), lambda state: (state.has('Hookshot', player) or (item_in_locations(state, 'Big Key (Ice Palace)', player, [('Ice Palace - Spike Room', player), ('Ice Palace - Big Key Chest', player), ('Ice Palace - Map Chest', player)]) and state.has_key('Small Key (Ice Palace)', player))) and (state.world.can_take_damage[player] or state.has('Hookshot', player) or state.has('Cape', player) or state.has('Cane of Byrna', player)))
    set_rule(world.get_entrance('Ice Palace (East Top)', player), lambda state: state.can_lift_rocks(player) and state.has('Hammer', player))
    set_defeat_dungeon_boss_rule(world.get_location('Ice Palace - Boss', player))
    set_defeat_dungeon_boss_rule(world.get_location('Ice Palace - Prize', player))
    for location in ['Ice Palace - Big Chest', 'Ice Palace - Boss']:
        forbid_item(world.get_location(location, player), 'Big Key (Ice Palace)', player)

    set_rule(world.get_entrance('Misery Mire Entrance Gap', player), lambda state: (state.has_Boots(player) or state.has('Hookshot', player)) and (state.has_sword(player) or state.has('Fire Rod', player) or state.has('Ice Rod', player) or state.has('Hammer', player) or state.has('Cane of Somaria', player) or state.can_shoot_arrows(player)))  # need to defeat wizzrobes, bombs don't work ...
    set_rule(world.get_location('Misery Mire - Big Chest', player), lambda state: state.has('Big Key (Misery Mire)', player))
    set_rule(world.get_location('Misery Mire - Spike Chest', player), lambda state: (state.world.can_take_damage[player] and state.has_hearts(player, 4)) or state.has('Cane of Byrna', player) or state.has('Cape', player))
    set_rule(world.get_entrance('Misery Mire Big Key Door', player), lambda state: state.has('Big Key (Misery Mire)', player))
    # you can squander the free small key from the pot by opening the south door to the north west switch room, locking you out of accessing a color switch ...
    # big key gives backdoor access to that from the teleporter in the north west
    set_rule(world.get_location('Misery Mire - Map Chest', player), lambda state: state.has_key('Small Key (Misery Mire)', player, 1) or state.has('Big Key (Misery Mire)', player))
    set_rule(world.get_location('Misery Mire - Main Lobby', player), lambda state: state.has_key('Small Key (Misery Mire)', player, 1) or state.has_key('Big Key (Misery Mire)', player))
    # we can place a small key in the West wing iff it also contains/blocks the Big Key, as we cannot reach and softlock with the basement key door yet
    set_rule(world.get_entrance('Misery Mire (West)', player), lambda state: state.has_key('Small Key (Misery Mire)', player, 2) if ((item_name(state, 'Misery Mire - Compass Chest', player) in [('Big Key (Misery Mire)', player)]) or
                                                                                                                 (item_name(state, 'Misery Mire - Big Key Chest', player) in [('Big Key (Misery Mire)', player)])) else state.has_key('Small Key (Misery Mire)', player, 3))
    set_rule(world.get_location('Misery Mire - Compass Chest', player), lambda state: state.has_fire_source(player))
    set_rule(world.get_location('Misery Mire - Big Key Chest', player), lambda state: state.has_fire_source(player))
    set_rule(world.get_entrance('Misery Mire (Vitreous)', player), lambda state: state.has('Cane of Somaria', player))
    set_defeat_dungeon_boss_rule(world.get_location('Misery Mire - Boss', player))
    set_defeat_dungeon_boss_rule(world.get_location('Misery Mire - Prize', player))
    for location in ['Misery Mire - Big Chest', 'Misery Mire - Boss']:
        forbid_item(world.get_location(location, player), 'Big Key (Misery Mire)', player)

    set_rule(world.get_entrance('Turtle Rock Entrance Gap', player), lambda state: state.has('Cane of Somaria', player))
    set_rule(world.get_entrance('Turtle Rock Entrance Gap Reverse', player), lambda state: state.has('Cane of Somaria', player))
    set_rule(world.get_location('Turtle Rock - Compass Chest', player), lambda state: state.has('Cane of Somaria', player))  # We could get here from the middle section without Cane as we don't cross the entrance gap!
    set_rule(world.get_location('Turtle Rock - Roller Room - Left', player), lambda state: state.has('Cane of Somaria', player) and state.has('Fire Rod', player))
    set_rule(world.get_location('Turtle Rock - Roller Room - Right', player), lambda state: state.has('Cane of Somaria', player) and state.has('Fire Rod', player))
    set_rule(world.get_location('Turtle Rock - Big Chest', player), lambda state: state.has('Big Key (Turtle Rock)', player) and (state.has('Cane of Somaria', player) or state.has('Hookshot', player)))
    set_rule(world.get_entrance('Turtle Rock (Big Chest) (North)', player), lambda state: state.has('Cane of Somaria', player) or state.has('Hookshot', player))
    set_rule(world.get_entrance('Turtle Rock Big Key Door', player), lambda state: state.has('Big Key (Turtle Rock)', player))
    set_rule(world.get_entrance('Turtle Rock (Dark Room) (North)', player), lambda state: state.has('Cane of Somaria', player))
    set_rule(world.get_entrance('Turtle Rock (Dark Room) (South)', player), lambda state: state.has('Cane of Somaria', player))
    set_rule(world.get_location('Turtle Rock - Eye Bridge - Bottom Left', player), lambda state: state.has('Cane of Byrna', player) or state.has('Cape', player) or state.has('Mirror Shield', player))
    set_rule(world.get_location('Turtle Rock - Eye Bridge - Bottom Right', player), lambda state: state.has('Cane of Byrna', player) or state.has('Cape', player) or state.has('Mirror Shield', player))
    set_rule(world.get_location('Turtle Rock - Eye Bridge - Top Left', player), lambda state: state.has('Cane of Byrna', player) or state.has('Cape', player) or state.has('Mirror Shield', player))
    set_rule(world.get_location('Turtle Rock - Eye Bridge - Top Right', player), lambda state: state.has('Cane of Byrna', player) or state.has('Cape', player) or state.has('Mirror Shield', player))
    set_rule(world.get_entrance('Turtle Rock (Trinexx)', player), lambda state: state.has_key('Small Key (Turtle Rock)', player, 4) and state.has('Big Key (Turtle Rock)', player) and state.has('Cane of Somaria', player))
    set_defeat_dungeon_boss_rule(world.get_location('Turtle Rock - Boss', player))
    set_defeat_dungeon_boss_rule(world.get_location('Turtle Rock - Prize', player))

    set_rule(world.get_entrance('Palace of Darkness Bonk Wall', player), lambda state: state.can_shoot_arrows(player))
    set_rule(world.get_entrance('Palace of Darkness Hammer Peg Drop', player), lambda state: state.has('Hammer', player))
    set_rule(world.get_entrance('Palace of Darkness Bridge Room', player), lambda state: state.has_key('Small Key (Palace of Darkness)', player, 1))  # If we can reach any other small key door, we already have back door access to this area
    set_rule(world.get_entrance('Palace of Darkness Big Key Door', player), lambda state: state.has_key('Small Key (Palace of Darkness)', player, 6) and state.has('Big Key (Palace of Darkness)', player) and state.can_shoot_arrows(player) and state.has('Hammer', player))
    set_rule(world.get_entrance('Palace of Darkness (North)', player), lambda state: state.has_key('Small Key (Palace of Darkness)', player, 4))
    set_rule(world.get_location('Palace of Darkness - Big Chest', player), lambda state: state.has('Big Key (Palace of Darkness)', player))

    set_rule(world.get_entrance('Palace of Darkness Big Key Chest Staircase', player), lambda state: state.has_key('Small Key (Palace of Darkness)', player, 6)  or (item_name(state, 'Palace of Darkness - Big Key Chest', player) in [('Small Key (Palace of Darkness)', player)] and state.has_key('Small Key (Palace of Darkness)', player, 3)))
    if world.accessibility[player] != 'locations':
        set_always_allow(world.get_location('Palace of Darkness - Big Key Chest', player), lambda state, item: item.name == 'Small Key (Palace of Darkness)' and item.player == player and state.has_key('Small Key (Palace of Darkness)', player, 5))
    else:
        forbid_item(world.get_location('Palace of Darkness - Big Key Chest', player), 'Small Key (Palace of Darkness)', player)

    set_rule(world.get_entrance('Palace of Darkness Spike Statue Room Door', player), lambda state: state.has_key('Small Key (Palace of Darkness)', player, 6) or (item_name(state, 'Palace of Darkness - Harmless Hellway', player) in [('Small Key (Palace of Darkness)', player)] and state.has_key('Small Key (Palace of Darkness)', player, 4)))
    if world.accessibility[player] != 'locations':
        set_always_allow(world.get_location('Palace of Darkness - Harmless Hellway', player), lambda state, item: item.name == 'Small Key (Palace of Darkness)' and item.player == player and state.has_key('Small Key (Palace of Darkness)', player, 5))
    else:
        forbid_item(world.get_location('Palace of Darkness - Harmless Hellway', player), 'Small Key (Palace of Darkness)', player)

    set_rule(world.get_entrance('Palace of Darkness Maze Door', player), lambda state: state.has_key('Small Key (Palace of Darkness)', player, 6))
    set_defeat_dungeon_boss_rule(world.get_location('Palace of Darkness - Boss', player))
    set_defeat_dungeon_boss_rule(world.get_location('Palace of Darkness - Prize', player))

    # these key rules are conservative, you might be able to get away with more lenient rules
    randomizer_room_chests = ['Ganons Tower - Randomizer Room - Top Left', 'Ganons Tower - Randomizer Room - Top Right', 'Ganons Tower - Randomizer Room - Bottom Left', 'Ganons Tower - Randomizer Room - Bottom Right']
    compass_room_chests = ['Ganons Tower - Compass Room - Top Left', 'Ganons Tower - Compass Room - Top Right', 'Ganons Tower - Compass Room - Bottom Left', 'Ganons Tower - Compass Room - Bottom Right']

    set_rule(world.get_location('Ganons Tower - Bob\'s Torch', player), lambda state: state.has_Boots(player))
    set_rule(world.get_entrance('Ganons Tower (Tile Room)', player), lambda state: state.has('Cane of Somaria', player))
    set_rule(world.get_entrance('Ganons Tower (Hookshot Room)', player), lambda state: state.has('Hammer', player) and (state.has('Hookshot', player) or state.has_Boots(player)))
    set_rule(world.get_entrance('Ganons Tower (Map Room)', player), lambda state: state.has_key('Small Key (Ganons Tower)', player, 4) or (item_name(state, 'Ganons Tower - Map Chest', player) in [('Big Key (Ganons Tower)', player), ('Small Key (Ganons Tower)', player)] and state.has_key('Small Key (Ganons Tower)', player, 3)))
    if world.accessibility[player] != 'locations':
        set_always_allow(world.get_location('Ganons Tower - Map Chest', player), lambda state, item: item.name == 'Small Key (Ganons Tower)' and item.player == player and state.has_key('Small Key (Ganons Tower)', player, 3))
    else:
        forbid_item(world.get_location('Ganons Tower - Map Chest', player), 'Small Key (Ganons Tower)', player)

    # It is possible to need more than 2 keys to get through this entrance if you spend keys elsewhere. We reflect this in the chest requirements.
    # However we need to leave these at the lower values to derive that with 3 keys it is always possible to reach Bob and Ice Armos.
    set_rule(world.get_entrance('Ganons Tower (Double Switch Room)', player), lambda state: state.has_key('Small Key (Ganons Tower)', player, 2))
    # It is possible to need more than 3 keys ....
    set_rule(world.get_entrance('Ganons Tower (Firesnake Room)', player), lambda state: state.has_key('Small Key (Ganons Tower)', player, 3))

    #The actual requirements for these rooms to avoid key-lock
    set_rule(world.get_location('Ganons Tower - Firesnake Room', player), lambda state: state.has_key('Small Key (Ganons Tower)', player, 3) or ((item_in_locations(state, 'Big Key (Ganons Tower)', player, zip(randomizer_room_chests, [player] * len(randomizer_room_chests))) or item_in_locations(state, 'Small Key (Ganons Tower)', player, [('Ganons Tower - Firesnake Room', player)])) and state.has_key('Small Key (Ganons Tower)', player, 2)))
    for location in randomizer_room_chests:
        set_rule(world.get_location(location, player), lambda state: state.has_key('Small Key (Ganons Tower)', player, 4) or (item_in_locations(state, 'Big Key (Ganons Tower)', player, zip(randomizer_room_chests, [player] * len(randomizer_room_chests))) and state.has_key('Small Key (Ganons Tower)', player, 3)))

    # Once again it is possible to need more than 3 keys...
    set_rule(world.get_entrance('Ganons Tower (Tile Room) Key Door', player), lambda state: state.has_key('Small Key (Ganons Tower)', player, 3) and state.has('Fire Rod', player))
    # Actual requirements
    for location in compass_room_chests:
        set_rule(world.get_location(location, player), lambda state: state.has('Fire Rod', player) and (state.has_key('Small Key (Ganons Tower)', player, 4) or (item_in_locations(state, 'Big Key (Ganons Tower)', player, zip(compass_room_chests, [player] * len(compass_room_chests))) and state.has_key('Small Key (Ganons Tower)', player, 3))))

    set_rule(world.get_location('Ganons Tower - Big Chest', player), lambda state: state.has('Big Key (Ganons Tower)', player))

    set_rule(world.get_location('Ganons Tower - Big Key Room - Left', player), lambda state: world.get_location('Ganons Tower - Big Key Room - Left', player).parent_region.dungeon.bosses['bottom'].can_defeat(state))
    set_rule(world.get_location('Ganons Tower - Big Key Chest', player), lambda state: world.get_location('Ganons Tower - Big Key Chest', player).parent_region.dungeon.bosses['bottom'].can_defeat(state))
    set_rule(world.get_location('Ganons Tower - Big Key Room - Right', player), lambda state: world.get_location('Ganons Tower - Big Key Room - Right', player).parent_region.dungeon.bosses['bottom'].can_defeat(state))

    set_rule(world.get_entrance('Ganons Tower Big Key Door', player), lambda state: state.has('Big Key (Ganons Tower)', player) and state.can_shoot_arrows(player))
    set_rule(world.get_entrance('Ganons Tower Torch Rooms', player), lambda state: state.has_fire_source(player) and world.get_entrance('Ganons Tower Torch Rooms', player).parent_region.dungeon.bosses['middle'].can_defeat(state))
    set_rule(world.get_location('Ganons Tower - Pre-Moldorm Chest', player), lambda state: state.has_key('Small Key (Ganons Tower)', player, 3))
    set_rule(world.get_entrance('Ganons Tower Moldorm Door', player), lambda state: state.has_key('Small Key (Ganons Tower)', player, 4))
    set_rule(world.get_entrance('Ganons Tower Moldorm Gap', player), lambda state: state.has('Hookshot', player) and world.get_entrance('Ganons Tower Moldorm Gap', player).parent_region.dungeon.bosses['top'].can_defeat(state))
    set_defeat_dungeon_boss_rule(world.get_location('Agahnim 2', player))
    for location in ['Ganons Tower - Big Chest', 'Ganons Tower - Mini Helmasaur Room - Left', 'Ganons Tower - Mini Helmasaur Room - Right',
                     'Ganons Tower - Pre-Moldorm Chest', 'Ganons Tower - Validation Chest']:
        forbid_item(world.get_location(location, player), 'Big Key (Ganons Tower)', player)

    set_rule(world.get_location('Ganon', player), lambda state: state.has_beam_sword(player) and state.has_fire_source(player) and state.has_crystals(world.crystals_needed_for_ganon[player], player)
                                                        and (state.has('Tempered Sword', player) or state.has('Golden Sword', player) or (state.has('Silver Arrows', player) and state.can_shoot_arrows(player)) or state.has('Lamp', player) or state.can_extend_magic(player, 12)))  # need to light torch a sufficient amount of times
    set_rule(world.get_entrance('Ganon Drop', player), lambda state: state.has_beam_sword(player))  # need to damage ganon to get tiles to drop


def default_rules(world, player):
    if world.mode[player] == 'standard':
        world.get_region('Hyrule Castle Secret Entrance', player).can_reach_private = lambda state: True
        old_rule = world.get_region('Links House', player).can_reach_private
        world.get_region('Links House', player).can_reach_private = lambda state: state.can_reach('Sanctuary', 'Region', player) or old_rule(state)
    else:
        # these are default save&quit points and always accessible
        world.get_region('Links House', player).can_reach_private = lambda state: True
        world.get_region('Sanctuary', player).can_reach_private = lambda state: True

    # overworld requirements
    set_rule(world.get_entrance('Kings Grave', player), lambda state: state.has_Boots(player))
    set_rule(world.get_entrance('Kings Grave Outer Rocks', player), lambda state: state.can_lift_heavy_rocks(player))
    set_rule(world.get_entrance('Kings Grave Inner Rocks', player), lambda state: state.can_lift_heavy_rocks(player))
    set_rule(world.get_entrance('Kings Grave Mirror Spot', player), lambda state: state.has_Pearl(player) and state.has_Mirror(player))
    # Caution: If king's grave is releaxed at all to account for reaching it via a two way cave's exit in insanity mode, then the bomb shop logic will need to be updated (that would involve create a small ledge-like Region for it)
    set_rule(world.get_entrance('Bonk Fairy (Light)', player), lambda state: state.has_Boots(player))
    set_rule(world.get_entrance('Lumberjack Tree Tree', player), lambda state: state.has_Boots(player) and state.has('Beat Agahnim 1', player))
    set_rule(world.get_entrance('Bonk Rock Cave', player), lambda state: state.has_Boots(player))
    set_rule(world.get_entrance('Desert Palace Stairs', player), lambda state: state.has('Book of Mudora', player))
    set_rule(world.get_entrance('Sanctuary Grave', player), lambda state: state.can_lift_rocks(player))
    set_rule(world.get_entrance('20 Rupee Cave', player), lambda state: state.can_lift_rocks(player))
    set_rule(world.get_entrance('50 Rupee Cave', player), lambda state: state.can_lift_rocks(player))
    set_rule(world.get_entrance('Death Mountain Entrance Rock', player), lambda state: state.can_lift_rocks(player))
    set_rule(world.get_entrance('Bumper Cave Entrance Mirror Spot', player), lambda state: state.has_Mirror(player))
    set_rule(world.get_entrance('Flute Spot 1', player), lambda state: state.has('Flute', player))
    set_rule(world.get_entrance('Lake Hylia Central Island Teleporter', player), lambda state: state.can_lift_heavy_rocks(player))
    set_rule(world.get_entrance('Dark Desert Teleporter', player), lambda state: state.has('Flute', player) and state.can_lift_heavy_rocks(player))
    set_rule(world.get_entrance('East Hyrule Teleporter', player), lambda state: state.has('Hammer', player) and state.can_lift_rocks(player) and state.has_Pearl(player)) # bunny cannot use hammer
    set_rule(world.get_entrance('South Hyrule Teleporter', player), lambda state: state.has('Hammer', player) and state.can_lift_rocks(player) and state.has_Pearl(player)) # bunny cannot use hammer
    set_rule(world.get_entrance('Kakariko Teleporter', player), lambda state: ((state.has('Hammer', player) and state.can_lift_rocks(player)) or state.can_lift_heavy_rocks(player)) and state.has_Pearl(player)) # bunny cannot lift bushes
    set_rule(world.get_location('Flute Spot', player), lambda state: state.has('Shovel', player))

    set_rule(world.get_location('Zora\'s Ledge', player), lambda state: state.has('Flippers', player))
    set_rule(world.get_entrance('Waterfall of Wishing', player), lambda state: state.has('Flippers', player))  # can be fake flippered into, but is in weird state inside that might prevent you from doing things. Can be improved in future Todo
    set_rule(world.get_location('Frog', player), lambda state: state.can_lift_heavy_rocks(player)) # will get automatic moon pearl requirement
    set_rule(world.get_location('Potion Shop', player), lambda state: state.has('Mushroom', player))
    set_rule(world.get_entrance('Desert Palace Entrance (North) Rocks', player), lambda state: state.can_lift_rocks(player))
    set_rule(world.get_entrance('Desert Ledge Return Rocks', player), lambda state: state.can_lift_rocks(player))  # should we decide to place something that is not a dungeon end up there at some point
    set_rule(world.get_entrance('Checkerboard Cave', player), lambda state: state.can_lift_rocks(player))
    set_rule(world.get_entrance('Agahnims Tower', player), lambda state: state.has('Cape', player) or state.has_beam_sword(player) or state.has('Beat Agahnim 1', player))  # barrier gets removed after killing agahnim, relevant for entrance shuffle
    set_rule(world.get_entrance('Top of Pyramid', player), lambda state: state.has('Beat Agahnim 1', player))
    set_rule(world.get_entrance('Old Man Cave Exit (West)', player), lambda state: False)  # drop cannot be climbed up
    set_rule(world.get_entrance('Broken Bridge (West)', player), lambda state: state.has('Hookshot', player))
    set_rule(world.get_entrance('Broken Bridge (East)', player), lambda state: state.has('Hookshot', player))
    set_rule(world.get_entrance('East Death Mountain Teleporter', player), lambda state: state.can_lift_heavy_rocks(player))
    set_rule(world.get_entrance('Fairy Ascension Rocks', player), lambda state: state.can_lift_heavy_rocks(player))
    set_rule(world.get_entrance('Paradox Cave Push Block Reverse', player), lambda state: state.has('Mirror', player))  # can erase block
    set_rule(world.get_entrance('Death Mountain (Top)', player), lambda state: state.has('Hammer', player))
    set_rule(world.get_entrance('Turtle Rock Teleporter', player), lambda state: state.can_lift_heavy_rocks(player) and state.has('Hammer', player))
    set_rule(world.get_entrance('East Death Mountain (Top)', player), lambda state: state.has('Hammer', player))

    set_rule(world.get_entrance('Catfish Exit Rock', player), lambda state: state.can_lift_rocks(player))
    set_rule(world.get_entrance('Catfish Entrance Rock', player), lambda state: state.can_lift_rocks(player))
    set_rule(world.get_entrance('Northeast Dark World Broken Bridge Pass', player), lambda state: state.has_Pearl(player) and (state.can_lift_rocks(player) or state.has('Hammer', player) or state.has('Flippers', player)))
    set_rule(world.get_entrance('East Dark World Broken Bridge Pass', player), lambda state: state.has_Pearl(player) and (state.can_lift_rocks(player) or state.has('Hammer', player)))
    set_rule(world.get_entrance('South Dark World Bridge', player), lambda state: state.has('Hammer', player) and state.has_Pearl(player))
    set_rule(world.get_entrance('Bonk Fairy (Dark)', player), lambda state: state.has_Pearl(player) and state.has_Boots(player))
    set_rule(world.get_entrance('West Dark World Gap', player), lambda state: state.has_Pearl(player) and state.has('Hookshot', player))
    set_rule(world.get_entrance('Palace of Darkness', player), lambda state: state.has_Pearl(player)) # kiki needs pearl
    set_rule(world.get_entrance('Hyrule Castle Ledge Mirror Spot', player), lambda state: state.has_Mirror(player))
    set_rule(world.get_entrance('Hyrule Castle Main Gate', player), lambda state: state.has_Mirror(player))
    set_rule(world.get_entrance('Dark Lake Hylia Drop (East)', player), lambda state: (state.has_Pearl(player) and state.has('Flippers', player) or state.has_Mirror(player)))  # Overworld Bunny Revival
    set_rule(world.get_location('Bombos Tablet', player), lambda state: state.has('Book of Mudora', player) and state.has_beam_sword(player))
    set_rule(world.get_entrance('Dark Lake Hylia Drop (South)', player), lambda state: state.has_Pearl(player) and state.has('Flippers', player))  # ToDo any fake flipper set up?
    set_rule(world.get_entrance('Dark Lake Hylia Ledge Fairy', player), lambda state: state.has_Pearl(player)) # bomb required
    set_rule(world.get_entrance('Dark Lake Hylia Ledge Spike Cave', player), lambda state: state.can_lift_rocks(player) and state.has_Pearl(player))
    set_rule(world.get_entrance('Dark Lake Hylia Teleporter', player), lambda state: state.has_Pearl(player) and (state.has('Hammer', player) or state.can_lift_rocks(player)))  # Fake Flippers
    set_rule(world.get_entrance('Village of Outcasts Heavy Rock', player), lambda state: state.has_Pearl(player) and state.can_lift_heavy_rocks(player))
    set_rule(world.get_entrance('Hype Cave', player), lambda state: state.has_Pearl(player)) # bomb required
    set_rule(world.get_entrance('Brewery', player), lambda state: state.has_Pearl(player)) # bomb required
    set_rule(world.get_entrance('Thieves Town', player), lambda state: state.has_Pearl(player)) # bunny cannot pull
    set_rule(world.get_entrance('Skull Woods First Section Hole (North)', player), lambda state: state.has_Pearl(player)) # bunny cannot lift bush
    set_rule(world.get_entrance('Skull Woods Second Section Hole', player), lambda state: state.has_Pearl(player)) # bunny cannot lift bush
    set_rule(world.get_entrance('Maze Race Mirror Spot', player), lambda state: state.has_Mirror(player))
    set_rule(world.get_entrance('Cave 45 Mirror Spot', player), lambda state: state.has_Mirror(player))
    set_rule(world.get_entrance('Bombos Tablet Mirror Spot', player), lambda state: state.has_Mirror(player))
    set_rule(world.get_entrance('East Dark World Bridge', player), lambda state: state.has_Pearl(player) and state.has('Hammer', player))
    set_rule(world.get_entrance('Lake Hylia Island Mirror Spot', player), lambda state: state.has_Pearl(player) and state.has_Mirror(player) and state.has('Flippers', player))
    set_rule(world.get_entrance('Lake Hylia Central Island Mirror Spot', player), lambda state: state.has_Mirror(player))
    set_rule(world.get_entrance('East Dark World River Pier', player), lambda state: state.has_Pearl(player) and state.has('Flippers', player))  # ToDo any fake flipper set up?
    set_rule(world.get_entrance('Graveyard Ledge Mirror Spot', player), lambda state: state.has_Pearl(player) and state.has_Mirror(player))
    set_rule(world.get_entrance('Bumper Cave Entrance Rock', player), lambda state: state.has_Pearl(player) and state.can_lift_rocks(player))
    set_rule(world.get_entrance('Bumper Cave Ledge Mirror Spot', player), lambda state: state.has_Mirror(player))
    set_rule(world.get_entrance('Bat Cave Drop Ledge Mirror Spot', player), lambda state: state.has_Mirror(player))
    set_rule(world.get_entrance('Dark World Hammer Peg Cave', player), lambda state: state.has_Pearl(player) and state.has('Hammer', player))
    set_rule(world.get_entrance('Village of Outcasts Eastern Rocks', player), lambda state: state.has_Pearl(player) and state.can_lift_heavy_rocks(player))
    set_rule(world.get_entrance('Peg Area Rocks', player), lambda state: state.has_Pearl(player) and state.can_lift_heavy_rocks(player))
    set_rule(world.get_entrance('Village of Outcasts Pegs', player), lambda state: state.has_Pearl(player) and state.has('Hammer', player))
    set_rule(world.get_entrance('Grassy Lawn Pegs', player), lambda state: state.has_Pearl(player) and state.has('Hammer', player))
    set_rule(world.get_entrance('Bumper Cave Exit (Top)', player), lambda state: state.has('Cape', player))
    set_rule(world.get_entrance('Bumper Cave Exit (Bottom)', player), lambda state: state.has('Cape', player) or state.has('Hookshot', player))

    set_rule(world.get_entrance('Skull Woods Final Section', player), lambda state: state.has('Fire Rod', player) and state.has_Pearl(player)) # bunny cannot use fire rod
    set_rule(world.get_entrance('Misery Mire', player), lambda state: state.has_Pearl(player) and state.has_sword(player) and state.has_misery_mire_medallion(player))  # sword required to cast magic (!)
    set_rule(world.get_entrance('Desert Ledge (Northeast) Mirror Spot', player), lambda state: state.has_Mirror(player))

    set_rule(world.get_entrance('Desert Ledge Mirror Spot', player), lambda state: state.has_Mirror(player))
    set_rule(world.get_entrance('Desert Palace Stairs Mirror Spot', player), lambda state: state.has_Mirror(player))
    set_rule(world.get_entrance('Desert Palace Entrance (North) Mirror Spot', player), lambda state: state.has_Mirror(player))
    set_rule(world.get_entrance('Spectacle Rock Mirror Spot', player), lambda state: state.has_Mirror(player))
    set_rule(world.get_entrance('Hookshot Cave', player), lambda state: state.can_lift_rocks(player) and state.has_Pearl(player))

    set_rule(world.get_entrance('East Death Mountain (Top) Mirror Spot', player), lambda state: state.has_Mirror(player))
    set_rule(world.get_entrance('Mimic Cave Mirror Spot', player), lambda state: state.has_Mirror(player))
    set_rule(world.get_entrance('Spiral Cave Mirror Spot', player), lambda state: state.has_Mirror(player))
    set_rule(world.get_entrance('Fairy Ascension Mirror Spot', player), lambda state: state.has_Mirror(player) and state.has_Pearl(player))  # need to lift flowers
    set_rule(world.get_entrance('Isolated Ledge Mirror Spot', player), lambda state: state.has_Mirror(player))
    set_rule(world.get_entrance('Superbunny Cave Exit (Bottom)', player), lambda state: False)  # Cannot get to bottom exit from top. Just exists for shuffling
    set_rule(world.get_entrance('Floating Island Mirror Spot', player), lambda state: state.has_Mirror(player))
    set_rule(world.get_entrance('Turtle Rock', player), lambda state: state.has_Pearl(player) and state.has_sword(player) and state.has_turtle_rock_medallion(player) and state.can_reach('Turtle Rock (Top)', 'Region', player))  # sword required to cast magic (!)

    set_rule(world.get_entrance('Pyramid Hole', player), lambda state: state.has('Beat Agahnim 2', player) or world.open_pyramid[player])
    set_rule(world.get_entrance('Ganons Tower', player), lambda state: False) # This is a safety for the TR function below to not require GT entrance in its key logic.

    if world.swords[player] == 'swordless':
        swordless_rules(world, player)

    set_trock_key_rules(world, player)

    set_rule(world.get_entrance('Ganons Tower', player), lambda state: state.has_crystals(world.crystals_needed_for_gt[player], player))


def forbid_overworld_glitches(world, player):
    for exit in OWGSets.get_boots_clip_exits_lw(world.mode[player] == 'inverted'):
        set_rule(world.get_entrance(exit, player), lambda state: False)
    for exit in OWGSets.get_boots_clip_exits_dw(world.mode[player] == 'inverted'):
        set_rule(world.get_entrance(exit, player), lambda state: False)
    for exit in OWGSets.get_glitched_speed_drops_dw():
        set_rule(world.get_entrance(exit, player), lambda state: False)
    if world.mode[player] != 'inverted':
        for exit in OWGSets.get_mirror_clip_spots_dw():
            set_rule(world.get_entrance(exit, player), lambda state: False)


def inverted_rules(world, player):
    # s&q regions. link's house entrance is set to true so the filler knows the chest inside can always be reached
    world.get_region('Inverted Links House', player).can_reach_private = lambda state: True
    world.get_region('Inverted Links House', player).entrances[0].can_reach = lambda state: True
    world.get_region('Inverted Dark Sanctuary', player).entrances[0].parent_region.can_reach_private = lambda state: True

    old_rule_old_man = world.get_region('Old Man House', player).can_reach_private
    world.get_region('Old Man House', player).can_reach_private = lambda state: state.can_reach('Old Man', 'Location', player) or old_rule_old_man(state)

    old_rule_castle_ledge = world.get_region('Hyrule Castle Ledge', player).can_reach_private
    world.get_region('Hyrule Castle Ledge', player).can_reach_private = lambda state: (state.has_Mirror(player) and state.has('Beat Agahnim 1', player) and state.can_reach_light_world(player)) or old_rule_castle_ledge(state)

    # overworld requirements 
    set_rule(world.get_location('Maze Race', player), lambda state: state.has_Pearl(player))
    set_rule(world.get_entrance('Mini Moldorm Cave', player), lambda state: state.has_Pearl(player))
    set_rule(world.get_entrance('Light Hype Fairy', player), lambda state: state.has_Pearl(player))
    set_rule(world.get_entrance('Potion Shop Pier', player), lambda state: state.has('Flippers', player) and state.has_Pearl(player))
    set_rule(world.get_entrance('Light World Pier', player), lambda state: state.has('Flippers', player) and state.has_Pearl(player))
    set_rule(world.get_entrance('Kings Grave', player), lambda state: state.has_Boots(player) and state.can_lift_heavy_rocks(player) and state.has_Pearl(player))
    set_rule(world.get_entrance('Kings Grave Outer Rocks', player), lambda state: state.can_lift_heavy_rocks(player) and state.has_Pearl(player))
    set_rule(world.get_entrance('Kings Grave Inner Rocks', player), lambda state: state.can_lift_heavy_rocks(player) and state.has_Pearl(player))
    set_rule(world.get_entrance('Potion Shop Inner Bushes', player), lambda state: state.has_Pearl(player))
    set_rule(world.get_entrance('Potion Shop Outer Bushes', player), lambda state: state.has_Pearl(player))
    set_rule(world.get_entrance('Potion Shop Outer Rock', player), lambda state: state.can_lift_rocks(player) and state.has_Pearl(player))
    set_rule(world.get_entrance('Potion Shop Inner Rock', player), lambda state: state.can_lift_rocks(player) and state.has_Pearl(player))
    set_rule(world.get_entrance('Graveyard Cave Inner Bushes', player), lambda state: state.has_Pearl(player))
    set_rule(world.get_entrance('Graveyard Cave Outer Bushes', player), lambda state: state.has_Pearl(player))
    set_rule(world.get_entrance('Secret Passage Inner Bushes', player), lambda state: state.has_Pearl(player))
    set_rule(world.get_entrance('Secret Passage Outer Bushes', player), lambda state: state.has_Pearl(player))
    # Caution: If king's grave is releaxed at all to account for reaching it via a two way cave's exit in insanity mode, then the bomb shop logic will need to be updated (that would involve create a small ledge-like Region for it)
    set_rule(world.get_entrance('Bonk Fairy (Light)', player), lambda state: state.has_Boots(player) and state.has_Pearl(player))
    set_rule(world.get_entrance('Bat Cave Drop Ledge', player), lambda state: state.has('Hammer', player) and state.has_Pearl(player))
    set_rule(world.get_entrance('Lumberjack Tree Tree', player), lambda state: state.has_Boots(player) and state.has_Pearl(player) and state.has('Beat Agahnim 1', player))
    set_rule(world.get_entrance('Bonk Rock Cave', player), lambda state: state.has_Boots(player) and state.has_Pearl(player))
    set_rule(world.get_entrance('Desert Palace Stairs', player), lambda state: state.has('Book of Mudora', player))  # bunny can use book
    set_rule(world.get_entrance('Sanctuary Grave', player), lambda state: state.can_lift_rocks(player) and state.has_Pearl(player))
    set_rule(world.get_entrance('20 Rupee Cave', player), lambda state: state.can_lift_rocks(player) and state.has_Pearl(player))
    set_rule(world.get_entrance('50 Rupee Cave', player), lambda state: state.can_lift_rocks(player) and state.has_Pearl(player))
    set_rule(world.get_entrance('Death Mountain Entrance Rock', player), lambda state: state.can_lift_rocks(player) and state.has_Pearl(player))
    set_rule(world.get_entrance('Bumper Cave Entrance Mirror Spot', player), lambda state: state.has_Mirror(player))
    set_rule(world.get_entrance('Lake Hylia Central Island Mirror Spot', player), lambda state: state.has_Mirror(player))
    set_rule(world.get_entrance('Dark Lake Hylia Central Island Teleporter', player), lambda state: state.can_lift_heavy_rocks(player))
    set_rule(world.get_entrance('Dark Desert Teleporter', player), lambda state: state.can_flute(player) and state.can_lift_heavy_rocks(player))
    set_rule(world.get_entrance('East Dark World Teleporter', player), lambda state: state.has('Hammer', player) and state.can_lift_rocks(player) and state.has_Pearl(player)) # bunny cannot use hammer
    set_rule(world.get_entrance('South Dark World Teleporter', player), lambda state: state.has('Hammer', player) and state.can_lift_rocks(player) and state.has_Pearl(player)) # bunny cannot use hammer
    set_rule(world.get_entrance('West Dark World Teleporter', player), lambda state: ((state.has('Hammer', player) and state.can_lift_rocks(player)) or state.can_lift_heavy_rocks(player)) and state.has_Pearl(player))
    set_rule(world.get_location('Flute Spot', player), lambda state: state.has('Shovel', player) and state.has_Pearl(player))

    set_rule(world.get_location('Zora\'s Ledge', player), lambda state: state.has('Flippers', player) and state.has_Pearl(player))
    set_rule(world.get_entrance('Waterfall of Wishing', player), lambda state: state.has('Flippers', player) and state.has_Pearl(player))  # can be fake flippered into, but is in weird state inside that might prevent you from doing things. Can be improved in future Todo
    set_rule(world.get_location('Frog', player), lambda state: state.can_lift_heavy_rocks(player) and (state.has_Pearl(player) or state.has('Beat Agahnim 1', player)) or (state.can_reach('Light World', 'Region', player) and state.has_Mirror(player))) # Need LW access using Mirror or Portal
    set_rule(world.get_location('Missing Smith', player), lambda state: state.has('Get Frog', player) and state.can_reach('Blacksmiths Hut', 'Region', player)) # Can't S&Q with smith
    set_rule(world.get_location('Blacksmith', player), lambda state: state.has('Return Smith', player))
    set_rule(world.get_location('Magic Bat', player), lambda state: state.has('Magic Powder', player) and state.has_Pearl(player))
    set_rule(world.get_location('Sick Kid', player), lambda state: state.has_bottle(player))
    set_rule(world.get_location('Mushroom', player), lambda state: state.has_Pearl(player)) # need pearl to pick up bushes
    set_rule(world.get_entrance('Bush Covered Lawn Mirror Spot', player), lambda state: state.has_Mirror(player))
    set_rule(world.get_entrance('Bush Covered Lawn Inner Bushes', player), lambda state: state.has_Pearl(player))
    set_rule(world.get_entrance('Bush Covered Lawn Outer Bushes', player), lambda state: state.has_Pearl(player))
    set_rule(world.get_entrance('Bomb Hut Inner Bushes', player), lambda state: state.has_Pearl(player))
    set_rule(world.get_entrance('Bomb Hut Outer Bushes', player), lambda state: state.has_Pearl(player))
    set_rule(world.get_entrance('North Fairy Cave Drop', player), lambda state: state.has_Pearl(player))
    set_rule(world.get_entrance('Lost Woods Hideout Drop', player), lambda state: state.has_Pearl(player))
    set_rule(world.get_location('Potion Shop', player), lambda state: state.has('Mushroom', player) and (state.can_reach('Potion Shop Area', 'Region', player))) # new inverted region, need pearl for bushes or access to potion shop door/waterfall fairy
    set_rule(world.get_entrance('Desert Palace Entrance (North) Rocks', player), lambda state: state.can_lift_rocks(player) and state.has_Pearl(player))
    set_rule(world.get_entrance('Desert Ledge Return Rocks', player), lambda state: state.can_lift_rocks(player) and state.has_Pearl(player))  # should we decide to place something that is not a dungeon end up there at some point
    set_rule(world.get_entrance('Checkerboard Cave', player), lambda state: state.can_lift_rocks(player) and state.has_Pearl(player))
    set_rule(world.get_entrance('Hyrule Castle Secret Entrance Drop', player), lambda state: state.has_Pearl(player))
    set_rule(world.get_entrance('Old Man Cave Exit (West)', player), lambda state: False)  # drop cannot be climbed up
    set_rule(world.get_entrance('Broken Bridge (West)', player), lambda state: state.has('Hookshot', player) and state.has_Pearl(player))
    set_rule(world.get_entrance('Broken Bridge (East)', player), lambda state: state.has('Hookshot', player) and state.has_Pearl(player))
    set_rule(world.get_entrance('Dark Death Mountain Teleporter (East Bottom)', player), lambda state: state.can_lift_heavy_rocks(player))
    set_rule(world.get_entrance('Fairy Ascension Rocks', player), lambda state: state.can_lift_heavy_rocks(player) and state.has_Pearl(player))
    set_rule(world.get_entrance('Paradox Cave Push Block Reverse', player), lambda state: state.has('Mirror', player))  # can erase block
    set_rule(world.get_entrance('Death Mountain (Top)', player), lambda state: state.has('Hammer', player) and state.has_Pearl(player))
    set_rule(world.get_entrance('Dark Death Mountain Teleporter (East)', player), lambda state: state.can_lift_heavy_rocks(player) and state.has('Hammer', player) and state.has_Pearl(player))  # bunny cannot use hammer
    set_rule(world.get_entrance('East Death Mountain (Top)', player), lambda state: state.has('Hammer', player) and state.has_Pearl(player))  # bunny can not use hammer

    set_rule(world.get_location('Catfish', player), lambda state: state.can_lift_rocks(player) or (state.has('Flippers', player) and state.has_Mirror(player) and state.has_Pearl(player) and state.can_reach('Light World', 'Region', player)))
    set_rule(world.get_entrance('Northeast Dark World Broken Bridge Pass', player), lambda state: ((state.can_lift_rocks(player) or state.has('Hammer', player)) or state.has('Flippers', player)))
    set_rule(world.get_entrance('East Dark World Broken Bridge Pass', player), lambda state: (state.can_lift_rocks(player) or state.has('Hammer', player)))
    set_rule(world.get_entrance('South Dark World Bridge', player), lambda state: state.has('Hammer', player))
    set_rule(world.get_entrance('Bonk Fairy (Dark)', player), lambda state: state.has_Boots(player))
    set_rule(world.get_entrance('West Dark World Gap', player), lambda state: state.has('Hookshot', player))
    set_rule(world.get_entrance('Dark Lake Hylia Drop (East)', player), lambda state: state.has('Flippers', player))
    set_rule(world.get_location('Bombos Tablet', player), lambda state: state.has('Book of Mudora', player) and state.has_beam_sword(player))
    set_rule(world.get_entrance('Dark Lake Hylia Drop (South)', player), lambda state: state.has('Flippers', player))  # ToDo any fake flipper set up?
    set_rule(world.get_entrance('Dark Lake Hylia Ledge Pier', player), lambda state: state.has('Flippers', player))
    set_rule(world.get_entrance('Dark Lake Hylia Ledge Spike Cave', player), lambda state: state.can_lift_rocks(player))
    set_rule(world.get_entrance('Dark Lake Hylia Teleporter', player), lambda state: state.has('Flippers', player) and (state.has('Hammer', player) or state.can_lift_rocks(player)))  # Fake Flippers
    set_rule(world.get_entrance('Village of Outcasts Heavy Rock', player), lambda state: state.can_lift_heavy_rocks(player))
    set_rule(world.get_entrance('East Dark World Bridge', player), lambda state: state.has('Hammer', player))
    set_rule(world.get_entrance('Lake Hylia Central Island Mirror Spot', player), lambda state: state.has_Mirror(player))
    set_rule(world.get_entrance('East Dark World River Pier', player), lambda state: state.has('Flippers', player))  # ToDo any fake flipper set up? (Qirn Jump)
    set_rule(world.get_entrance('Bumper Cave Entrance Rock', player), lambda state: state.can_lift_rocks(player))
    set_rule(world.get_entrance('Bumper Cave Ledge Mirror Spot', player), lambda state: state.has_Mirror(player))
    set_rule(world.get_entrance('Hammer Peg Area Mirror Spot', player), lambda state: state.has_Mirror(player))
    set_rule(world.get_entrance('Dark World Hammer Peg Cave', player), lambda state: state.has('Hammer', player))
    set_rule(world.get_entrance('Village of Outcasts Eastern Rocks', player), lambda state: state.can_lift_heavy_rocks(player))
    set_rule(world.get_entrance('Peg Area Rocks', player), lambda state: state.can_lift_heavy_rocks(player))
    set_rule(world.get_entrance('Village of Outcasts Pegs', player), lambda state: state.has('Hammer', player))
    set_rule(world.get_entrance('Grassy Lawn Pegs', player), lambda state: state.has('Hammer', player))
    set_rule(world.get_entrance('Bumper Cave Exit (Top)', player), lambda state: state.has('Cape', player))
    set_rule(world.get_entrance('Bumper Cave Exit (Bottom)', player), lambda state: state.has('Cape', player) or state.has('Hookshot', player))

    set_rule(world.get_entrance('Skull Woods Final Section', player), lambda state: state.has('Fire Rod', player)) 
    set_rule(world.get_entrance('Misery Mire', player), lambda state: state.has_sword(player) and state.has_misery_mire_medallion(player))  # sword required to cast magic (!)

    set_rule(world.get_entrance('Hookshot Cave', player), lambda state: state.can_lift_rocks(player))

    set_rule(world.get_entrance('East Death Mountain Mirror Spot (Top)', player), lambda state: state.has_Mirror(player))
    set_rule(world.get_entrance('Death Mountain (Top) Mirror Spot', player), lambda state: state.has_Mirror(player))

    set_rule(world.get_entrance('East Death Mountain Mirror Spot (Bottom)', player), lambda state: state.has_Mirror(player))
    set_rule(world.get_entrance('Dark Death Mountain Ledge Mirror Spot (East)', player), lambda state: state.has_Mirror(player))
    set_rule(world.get_entrance('Dark Death Mountain Ledge Mirror Spot (West)', player), lambda state: state.has_Mirror(player))
    set_rule(world.get_entrance('Laser Bridge Mirror Spot', player), lambda state: state.has_Mirror(player))
    set_rule(world.get_entrance('Superbunny Cave Exit (Bottom)', player), lambda state: False)  # Cannot get to bottom exit from top. Just exists for shuffling
    set_rule(world.get_entrance('Floating Island Mirror Spot', player), lambda state: state.has_Mirror(player))
    set_rule(world.get_entrance('Turtle Rock', player), lambda state: state.has_sword(player) and state.has_turtle_rock_medallion(player) and state.can_reach('Turtle Rock (Top)', 'Region', player)) # sword required to cast magic (!)
    
    # new inverted spots
    set_rule(world.get_entrance('Post Aga Teleporter', player), lambda state: state.has('Beat Agahnim 1', player))
    set_rule(world.get_entrance('Mire Mirror Spot', player), lambda state: state.has_Mirror(player))
    set_rule(world.get_entrance('Desert Palace Stairs Mirror Spot', player), lambda state: state.has_Mirror(player))
    set_rule(world.get_entrance('Death Mountain Mirror Spot', player), lambda state: state.has_Mirror(player))
    set_rule(world.get_entrance('East Dark World Mirror Spot', player), lambda state: state.has_Mirror(player))
    set_rule(world.get_entrance('West Dark World Mirror Spot', player), lambda state: state.has_Mirror(player))
    set_rule(world.get_entrance('South Dark World Mirror Spot', player), lambda state: state.has_Mirror(player))
    set_rule(world.get_entrance('Northeast Dark World Mirror Spot', player), lambda state: state.has_Mirror(player))
    set_rule(world.get_entrance('Potion Shop Mirror Spot', player), lambda state: state.has_Mirror(player))
    set_rule(world.get_entrance('Shopping Mall Mirror Spot', player), lambda state: state.has_Mirror(player))
    set_rule(world.get_entrance('Maze Race Mirror Spot', player), lambda state: state.has_Mirror(player))
    set_rule(world.get_entrance('Desert Palace North Mirror Spot', player), lambda state: state.has_Mirror(player))
    set_rule(world.get_entrance('Death Mountain (Top) Mirror Spot', player), lambda state: state.has_Mirror(player))
    set_rule(world.get_entrance('Graveyard Cave Mirror Spot', player), lambda state: state.has_Mirror(player))
    set_rule(world.get_entrance('Bomb Hut Mirror Spot', player), lambda state: state.has_Mirror(player))
    set_rule(world.get_entrance('Skull Woods Mirror Spot', player), lambda state: state.has_Mirror(player))
    
    # inverted flute spots

    set_rule(world.get_entrance('DDM Flute', player), lambda state: state.can_flute(player))
    set_rule(world.get_entrance('NEDW Flute', player), lambda state: state.can_flute(player))
    set_rule(world.get_entrance('WDW Flute', player), lambda state: state.can_flute(player))
    set_rule(world.get_entrance('SDW Flute', player), lambda state: state.can_flute(player))
    set_rule(world.get_entrance('EDW Flute', player), lambda state: state.can_flute(player))
    set_rule(world.get_entrance('DLHL Flute', player), lambda state: state.can_flute(player))
    set_rule(world.get_entrance('DD Flute', player), lambda state: state.can_flute(player))
    set_rule(world.get_entrance('EDDM Flute', player), lambda state: state.can_flute(player))
    set_rule(world.get_entrance('Dark Grassy Lawn Flute', player), lambda state: state.can_flute(player))
    set_rule(world.get_entrance('Hammer Peg Area Flute', player), lambda state: state.can_flute(player))
    
    set_rule(world.get_entrance('Inverted Pyramid Hole', player), lambda state: state.has('Beat Agahnim 2', player) or world.open_pyramid[player])
    set_rule(world.get_entrance('Inverted Ganons Tower', player), lambda state: False) # This is a safety for the TR function below to not require GT entrance in its key logic.

    if world.swords[player] == 'swordless':
        swordless_rules(world, player)

    set_trock_key_rules(world, player)

    set_rule(world.get_entrance('Inverted Ganons Tower', player), lambda state: state.has_crystals(world.crystals_needed_for_gt[player], player))

def no_glitches_rules(world, player):
    if world.mode[player] != 'inverted':
        set_rule(world.get_entrance('Zoras River', player), lambda state: state.has('Flippers', player) or state.can_lift_rocks(player))
        set_rule(world.get_entrance('Lake Hylia Central Island Pier', player), lambda state: state.has('Flippers', player))  # can be fake flippered to
        set_rule(world.get_entrance('Hobo Bridge', player), lambda state: state.has('Flippers', player))
        set_rule(world.get_entrance('Dark Lake Hylia Drop (East)', player), lambda state: state.has_Pearl(player) and state.has('Flippers', player))
        set_rule(world.get_entrance('Dark Lake Hylia Teleporter', player), lambda state: state.has_Pearl(player) and state.has('Flippers', player) and (state.has('Hammer', player) or state.can_lift_rocks(player)))
        set_rule(world.get_entrance('Dark Lake Hylia Ledge Drop', player), lambda state: state.has_Pearl(player) and state.has('Flippers', player))
    else:
        set_rule(world.get_entrance('Bat Cave Drop Ledge', player), lambda state: state.has('Hammer', player))
        set_rule(world.get_entrance('Zoras River', player), lambda state: state.has_Pearl(player) and (state.has('Flippers', player) or state.can_lift_rocks(player)))
        set_rule(world.get_entrance('Lake Hylia Central Island Pier', player), lambda state: state.has_Pearl(player) and state.has('Flippers', player))  # can be fake flippered to
        set_rule(world.get_entrance('Lake Hylia Island Pier', player), lambda state: state.has_Pearl(player) and state.has('Flippers', player))  # can be fake flippered to
        set_rule(world.get_entrance('Lake Hylia Warp', player), lambda state: state.has_Pearl(player) and state.has('Flippers', player))  # can be fake flippered to
        set_rule(world.get_entrance('Northeast Light World Warp', player), lambda state: state.has_Pearl(player) and state.has('Flippers', player))  # can be fake flippered to
        set_rule(world.get_entrance('Hobo Bridge', player), lambda state: state.has_Pearl(player) and state.has('Flippers', player))
        set_rule(world.get_entrance('Dark Lake Hylia Drop (East)', player), lambda state: state.has('Flippers', player))
        set_rule(world.get_entrance('Dark Lake Hylia Teleporter', player), lambda state: state.has('Flippers', player) and (state.has('Hammer', player) or state.can_lift_rocks(player)))
        set_rule(world.get_entrance('Dark Lake Hylia Ledge Drop', player), lambda state: state.has('Flippers', player))
        set_rule(world.get_entrance('East Dark World Pier', player), lambda state: state.has('Flippers', player))

    add_rule(world.get_entrance('Ganons Tower (Double Switch Room)', player), lambda state: state.has('Hookshot', player))
    set_rule(world.get_entrance('Paradox Cave Push Block Reverse', player), lambda state: False)  # no glitches does not require block override
    forbid_bomb_jump_requirements(world, player)
    forbid_overworld_glitches(world, player)
    add_conditional_lamps(world, player)


def forbid_bomb_jump_requirements(world, player):
    DMs_room_chests = ['Ganons Tower - DMs Room - Top Left', 'Ganons Tower - DMs Room - Top Right', 'Ganons Tower - DMs Room - Bottom Left', 'Ganons Tower - DMs Room - Bottom Right']
    for location in DMs_room_chests:
        add_rule(world.get_location(location, player), lambda state: state.has('Hookshot', player))
    set_rule(world.get_entrance('Paradox Cave Bomb Jump', player), lambda state: False)
    set_rule(world.get_entrance('Skull Woods First Section Bomb Jump', player), lambda state: False)


DW_Entrances = ['Bumper Cave (Bottom)',
                'Superbunny Cave (Top)',
                'Superbunny Cave (Bottom)',
                'Hookshot Cave',
                'Bumper Cave (Top)',
                'Hookshot Cave Back Entrance',
                'Dark Death Mountain Ledge (East)',
                'Turtle Rock Isolated Ledge Entrance',
                'Thieves Town',
                'Skull Woods Final Section',
                'Ice Palace',
                'Misery Mire',
                'Palace of Darkness',
                'Swamp Palace',
                'Turtle Rock',
                'Dark Death Mountain Ledge (West)']

def check_is_dark_world(region):
    for entrance in region.entrances:
        if entrance.name in DW_Entrances:
            return True
    return False


def add_conditional_lamps(world, player):
    # Light cones in standard depend on which world we actually are in, not which one the location would normally be
    # We add Lamp requirements only to those locations which lie in the dark world (or everything if open

    def add_conditional_lamp(spot, region, spottype='Location'):
        if spottype == 'Location':
            spot = world.get_location(spot, player)
        else:
            spot = world.get_entrance(spot, player)
        if (not world.dark_world_light_cone and check_is_dark_world(world.get_region(region, player))) or (not world.light_world_light_cone and not check_is_dark_world(world.get_region(region, player))):
            add_lamp_requirement(spot, player)

    add_conditional_lamp('Misery Mire (Vitreous)', 'Misery Mire (Entrance)', 'Entrance')
    add_conditional_lamp('Turtle Rock (Dark Room) (North)', 'Turtle Rock (Entrance)', 'Entrance')
    add_conditional_lamp('Turtle Rock (Dark Room) (South)', 'Turtle Rock (Entrance)', 'Entrance')
    add_conditional_lamp('Palace of Darkness Big Key Door', 'Palace of Darkness (Entrance)', 'Entrance')
    add_conditional_lamp('Palace of Darkness Maze Door', 'Palace of Darkness (Entrance)', 'Entrance')
    add_conditional_lamp('Palace of Darkness - Dark Basement - Left', 'Palace of Darkness (Entrance)', 'Location')
    add_conditional_lamp('Palace of Darkness - Dark Basement - Right', 'Palace of Darkness (Entrance)', 'Location')
    if world.mode[player] != 'inverted':
        add_conditional_lamp('Agahnim 1', 'Agahnims Tower', 'Entrance')
        add_conditional_lamp('Castle Tower - Dark Maze', 'Agahnims Tower', 'Location')
    else:
        add_conditional_lamp('Agahnim 1', 'Inverted Agahnims Tower', 'Entrance')
        add_conditional_lamp('Castle Tower - Dark Maze', 'Inverted Agahnims Tower', 'Location')
    add_conditional_lamp('Old Man', 'Old Man Cave', 'Location')
    add_conditional_lamp('Old Man Cave Exit (East)', 'Old Man Cave', 'Entrance')
    add_conditional_lamp('Death Mountain Return Cave Exit (East)', 'Death Mountain Return Cave', 'Entrance')
    add_conditional_lamp('Death Mountain Return Cave Exit (West)', 'Death Mountain Return Cave', 'Entrance')
    add_conditional_lamp('Old Man House Front to Back', 'Old Man House', 'Entrance')
    add_conditional_lamp('Old Man House Back to Front', 'Old Man House', 'Entrance')
    add_conditional_lamp('Eastern Palace - Big Key Chest', 'Eastern Palace', 'Location')
    add_conditional_lamp('Eastern Palace - Boss', 'Eastern Palace', 'Location')
    add_conditional_lamp('Eastern Palace - Prize', 'Eastern Palace', 'Location')

    if not world.sewer_light_cone[player]:
        add_lamp_requirement(world.get_location('Sewers - Dark Cross', player), player)
        add_lamp_requirement(world.get_entrance('Sewers Back Door', player), player)
        add_lamp_requirement(world.get_entrance('Throne Room', player), player)


def overworld_glitches_rules(world, player):
    # Spots that are immediately accessible.
    for entrance in OWGSets.get_immediately_accessible_entrances(world, player):
        set_rule(world.get_entrance(entrance, player), lambda state: True)

    # Boots-accessible locations.
    for entrance in OWGSets.get_boots_clip_exits_lw(world.mode[player] == 'inverted'):
        set_rule(world.get_entrance(entrance, player), lambda state: state.can_boots_clip_lw(player))
    for entrance in OWGSets.get_boots_clip_exits_dw(world.mode[player] == 'inverted'):
        set_rule(world.get_entrance(entrance, player), lambda state: state.can_boots_clip_dw(player))

    # Glitched speed drops.
    for drop in OWGSets.get_glitched_speed_drops_dw():
        set_rule(world.get_entrance(drop, player), lambda state: state.can_get_glitched_speed_dw(player))
    # Dark Death Mountain Ledge Clip Spot also accessible with mirror.
    if world.mode[player] != 'inverted':
        add_rule(world.get_entrance('Dark Death Mountain Ledge Clip Spot', player), lambda state: state.has_Mirror(player), 'or')

    # Mirror clip spots.
    if world.mode[player] != 'inverted':
        for clip_spot in OWGSets.get_mirror_clip_spots_dw():
            set_rule(world.get_entrance(clip_spot, player), lambda state: state.has_Mirror(player))
    else:
        for clip_spot in OWGSets.get_mirror_clip_spots_lw():
            set_rule(world.get_entrance(clip_spot, player), lambda state: state.has_Mirror(player))

    # Locations that you can superbunny mirror into, but need a sword to clear.
    mini_moldorm_cave = world.get_region('Mini Moldorm Cave', player)
    for superbunny_mirror_weapon_region in OWGSets.get_sword_required_superbunny_mirror_regions():
        region = world.get_region(superbunny_mirror_weapon_region, player)
        if check_is_dark_world(region):
            for spot in region.locations:
                add_rule(world.get_location(spot, player), lambda state: state.can_superbunny_mirror_with_sword(player), 'or')

    # Regions that require the boots and some other stuff.
    if world.mode[player] != 'inverted':
        set_rule(world.get_entrance('Dark Desert Teleporter', player), lambda state: state.has('Ocarina', player) or (state.can_boots_clip_dw(player) and state.can_lift_heavy_rocks(player)))
        set_rule(world.get_entrance('Turtle Rock Teleporter', player), lambda state: (state.can_boots_clip_dw(player) or state.can_lift_heavy_rocks(player)) and state.has('Hammer', player))
        add_rule(world.get_entrance('Catfish Exit Rock', player), lambda state: state.can_boots_clip_dw(player), 'or')
        add_rule(world.get_entrance('East Dark World Broken Bridge Pass', player), lambda state: state.can_boots_clip_dw(player), 'or')
        add_rule(world.get_entrance('Pyramid Fairy', player), lambda state: state.can_reach('Dark Death Mountain (West Bottom)', 'Region', player) and state.has_Mirror(player))
    else:
        add_rule(world.get_entrance('South Dark World Teleporter', player), lambda state: state.has_Boots(player) and state.can_lift_rocks(player), 'or')

    # Zora's Ledge via waterwalk setup.
    add_rule(world.get_location('Zora\'s Ledge', player), lambda state: state.has_Boots(player), 'or')


def open_rules(world, player):
    # softlock protection as you can reach the sewers small key door with a guard drop key
    set_rule(world.get_location('Hyrule Castle - Boomerang Chest', player), lambda state: state.has_key('Small Key (Escape)', player))
    set_rule(world.get_location('Hyrule Castle - Zelda\'s Chest', player), lambda state: state.has_key('Small Key (Escape)', player))


def swordless_rules(world, player):

    set_rule(world.get_entrance('Agahnim 1', player), lambda state: (state.has('Hammer', player) or state.has('Fire Rod', player) or state.can_shoot_arrows(player) or state.has('Cane of Somaria', player)) and state.has_key('Small Key (Agahnims Tower)', player, 2))
    set_rule(world.get_location('Ether Tablet', player), lambda state: state.has('Book of Mudora', player) and state.has('Hammer', player))
    set_rule(world.get_entrance('Skull Woods Torch Room', player), lambda state: state.has_key('Small Key (Skull Woods)', player, 3) and state.has('Fire Rod', player))  # no curtain
    set_rule(world.get_entrance('Ice Palace Entrance Room', player), lambda state: state.has('Fire Rod', player) or state.has('Bombos', player)) #in swordless mode bombos pads are present in the relevant parts of ice palace
    set_rule(world.get_location('Ganon', player), lambda state: state.has('Hammer', player) and state.has_fire_source(player) and state.has('Silver Arrows', player) and state.can_shoot_arrows(player) and state.has_crystals(world.crystals_needed_for_ganon[player], player))
    set_rule(world.get_entrance('Ganon Drop', player), lambda state: state.has('Hammer', player))  # need to damage ganon to get tiles to drop

    if world.mode[player] != 'inverted':
        set_rule(world.get_entrance('Agahnims Tower', player), lambda state: state.has('Cape', player) or state.has('Hammer', player) or state.has('Beat Agahnim 1', player))  # barrier gets removed after killing agahnim, relevant for entrance shuffle
        set_rule(world.get_entrance('Turtle Rock', player), lambda state: state.has_Pearl(player) and state.has_turtle_rock_medallion(player) and state.can_reach('Turtle Rock (Top)', 'Region', player))   # sword not required to use medallion for opening in swordless (!)
        set_rule(world.get_entrance('Misery Mire', player), lambda state: state.has_Pearl(player) and state.has_misery_mire_medallion(player))  # sword not required to use medallion for opening in swordless (!)
        set_rule(world.get_location('Bombos Tablet', player), lambda state: state.has('Book of Mudora', player) and state.has('Hammer', player) and state.has_Mirror(player))    
    else:
        # only need ddm access for aga tower in inverted
        set_rule(world.get_entrance('Turtle Rock', player), lambda state: state.has_turtle_rock_medallion(player) and state.can_reach('Turtle Rock (Top)', 'Region', player))   # sword not required to use medallion for opening in swordless (!)
        set_rule(world.get_entrance('Misery Mire', player), lambda state: state.has_misery_mire_medallion(player))  # sword not required to use medallion for opening in swordless (!)
        set_rule(world.get_location('Bombos Tablet', player), lambda state: state.has('Book of Mudora', player) and state.has('Hammer', player))


def standard_rules(world, player):
    set_rule(world.get_entrance('Hyrule Castle Exit (East)', player), lambda state: state.can_reach('Sanctuary', 'Region', player))
    set_rule(world.get_entrance('Hyrule Castle Exit (West)', player), lambda state: state.can_reach('Sanctuary', 'Region', player))


def set_trock_key_rules(world, player):


    # First set all relevant locked doors to impassible.
    for entrance in ['Turtle Rock Dark Room Staircase', 'Turtle Rock (Chain Chomp Room) (North)', 'Turtle Rock (Chain Chomp Room) (South)', 'Turtle Rock Pokey Room']:
        set_rule(world.get_entrance(entrance, player), lambda state: False)

    all_state = world.get_all_state(True)
    
    # Check if each of the four main regions of the dungoen can be reached. The previous code section prevents key-costing moves within the dungeon.
    can_reach_back = all_state.can_reach(world.get_region('Turtle Rock (Eye Bridge)', player)) if world.can_access_trock_eyebridge[player] is None else world.can_access_trock_eyebridge[player]
    world.can_access_trock_eyebridge[player] = can_reach_back
    can_reach_front = all_state.can_reach(world.get_region('Turtle Rock (Entrance)', player)) if world.can_access_trock_front[player] is None else world.can_access_trock_front[player]
    world.can_access_trock_front[player] = can_reach_front
    can_reach_big_chest = all_state.can_reach(world.get_region('Turtle Rock (Big Chest)', player)) if world.can_access_trock_big_chest[player] is None else world.can_access_trock_big_chest[player]
    world.can_access_trock_big_chest[player] = can_reach_big_chest
    can_reach_middle = all_state.can_reach(world.get_region('Turtle Rock (Second Section)', player)) if world.can_access_trock_middle[player] is None else world.can_access_trock_middle[player]
    world.can_access_trock_middle[player] = can_reach_middle

    # No matter what, the key requirement for going from the middle to the bottom should be three keys.
    set_rule(world.get_entrance('Turtle Rock Dark Room Staircase', player), lambda state: state.has_key('Small Key (Turtle Rock)', player, 3))

    # The following represent the most common and most restrictive key rules. These are overwritten later as needed.
    set_rule(world.get_entrance('Turtle Rock (Chain Chomp Room) (South)', player), lambda state: state.has_key('Small Key (Turtle Rock)', player, 4))
    set_rule(world.get_entrance('Turtle Rock (Chain Chomp Room) (North)', player), lambda state: state.has_key('Small Key (Turtle Rock)', player, 4))
    set_rule(world.get_entrance('Turtle Rock Pokey Room', player), lambda state: state.has_key('Small Key (Turtle Rock)', player, 4))

    # No matter what, the Big Key cannot be in the Big Chest or held by Trinexx.
    non_big_key_locations = ['Turtle Rock - Big Chest', 'Turtle Rock - Boss']

    def tr_big_key_chest_keys_needed(state):
        # This function handles the key requirements for the TR Big Chest in the situations it having the Big Key should logically require 2 keys, small key
        # should logically require no keys, and anything else should logically require 4 keys.
        item = item_name(state, 'Turtle Rock - Big Key Chest', player)
        if item in [('Small Key (Turtle Rock)', player)]:
            return 0
        if item in [('Big Key (Turtle Rock)', player)]:
            return 2
        return 4

    # Now we need to set rules based on which entrances we have access to. The most important point is whether we have back access. If we have back access, we
    # might open all the locked doors in any order so we need maximally restrictive rules.
    if can_reach_back:
        set_rule(world.get_location('Turtle Rock - Big Key Chest', player), lambda state: (state.has_key('Small Key (Turtle Rock)', player, 4) or item_name(state, 'Turtle Rock - Big Key Chest', player) == ('Small Key (Turtle Rock)', player)))
        if world.accessibility[player] != 'locations':
            set_always_allow(world.get_location('Turtle Rock - Big Key Chest', player), lambda state, item: item.name == 'Small Key (Turtle Rock)' and item.player == player
                                                                                                            and state.can_reach(world.get_region('Turtle Rock (Eye Bridge)', player)))
        else:
            forbid_item(world.get_location('Turtle Rock - Big Key Chest', player), 'Small Key (Turtle Rock)', player)
    elif can_reach_front and can_reach_middle:
        set_rule(world.get_location('Turtle Rock - Big Key Chest', player), lambda state: state.has_key('Small Key (Turtle Rock)', player, tr_big_key_chest_keys_needed(state)))
        if world.accessibility[player] != 'locations':
            set_always_allow(world.get_location('Turtle Rock - Big Key Chest', player), lambda state, item: item.name == 'Small Key (Turtle Rock)' and item.player == player
                                                                                                            and state.can_reach(world.get_region('Turtle Rock (Entrance)', player)) and state.can_reach(world.get_region('Turtle Rock (Second Section)', player)))
        else:
            forbid_item(world.get_location('Turtle Rock - Big Key Chest', player), 'Small Key (Turtle Rock)', player)
        non_big_key_locations += ['Turtle Rock - Crystaroller Room', 'Turtle Rock - Eye Bridge - Bottom Left',
                                  'Turtle Rock - Eye Bridge - Bottom Right', 'Turtle Rock - Eye Bridge - Top Left',
                                  'Turtle Rock - Eye Bridge - Top Right']
    elif can_reach_front:
        set_rule(world.get_entrance('Turtle Rock (Chain Chomp Room) (North)', player), lambda state: state.has_key('Small Key (Turtle Rock)', player, 2))
        set_rule(world.get_entrance('Turtle Rock Pokey Room', player), lambda state: state.has_key('Small Key (Turtle Rock)', player, 1))
        set_rule(world.get_location('Turtle Rock - Big Key Chest', player), lambda state: state.has_key('Small Key (Turtle Rock)', player, tr_big_key_chest_keys_needed(state)))
        if world.accessibility[player] != 'locations':
            set_always_allow(world.get_location('Turtle Rock - Big Key Chest', player), lambda state, item: item.name == 'Small Key (Turtle Rock)' and item.player == player and state.has_key('Small Key (Turtle Rock)', player, 2)
                                                                                                            and state.can_reach(world.get_region('Turtle Rock (Entrance)', player)))
        else:
            forbid_item(world.get_location('Turtle Rock - Big Key Chest', player), 'Small Key (Turtle Rock)', player)
        non_big_key_locations += ['Turtle Rock - Crystaroller Room', 'Turtle Rock - Eye Bridge - Bottom Left',
                                  'Turtle Rock - Eye Bridge - Bottom Right', 'Turtle Rock - Eye Bridge - Top Left',
                                  'Turtle Rock - Eye Bridge - Top Right']
    elif can_reach_big_chest:
        set_rule(world.get_entrance('Turtle Rock (Chain Chomp Room) (South)', player), lambda state: state.has_key('Small Key (Turtle Rock)', player, 2) if item_in_locations(state, 'Big Key (Turtle Rock)', player, [('Turtle Rock - Compass Chest', player), ('Turtle Rock - Roller Room - Left', player), ('Turtle Rock - Roller Room - Right', player)]) else state.has_key('Small Key (Turtle Rock)', player, 4))
        set_rule(world.get_location('Turtle Rock - Big Key Chest', player), lambda state: (state.has_key('Small Key (Turtle Rock)', player, 4) or item_name(state, 'Turtle Rock - Big Key Chest', player) == ('Small Key (Turtle Rock)', player)))
        if world.accessibility[player] != 'locations':
            set_always_allow(world.get_location('Turtle Rock - Big Key Chest', player), lambda state, item: item.name == 'Small Key (Turtle Rock)' and item.player == player
                                                                                                            and state.can_reach(world.get_region('Turtle Rock (Big Chest)', player)))
        else:
            forbid_item(world.get_location('Turtle Rock - Big Key Chest', player), 'Small Key (Turtle Rock)', player)
        non_big_key_locations += ['Turtle Rock - Crystaroller Room', 'Turtle Rock - Eye Bridge - Bottom Left',
                                  'Turtle Rock - Eye Bridge - Bottom Right', 'Turtle Rock - Eye Bridge - Top Left',
                                  'Turtle Rock - Eye Bridge - Top Right']
        if not world.keyshuffle[player]:
            non_big_key_locations += ['Turtle Rock - Big Key Chest']
    else:
        set_rule(world.get_entrance('Turtle Rock (Chain Chomp Room) (South)', player), lambda state: state.has_key('Small Key (Turtle Rock)', player, 2) if item_in_locations(state, 'Big Key (Turtle Rock)', player, [('Turtle Rock - Compass Chest', player), ('Turtle Rock - Roller Room - Left', player), ('Turtle Rock - Roller Room - Right', player)]) else state.has_key('Small Key (Turtle Rock)', player, 4))
        set_rule(world.get_location('Turtle Rock - Big Key Chest', player), lambda state: (state.has_key('Small Key (Turtle Rock)', player, 4) or item_name(state, 'Turtle Rock - Big Key Chest', player) == ('Small Key (Turtle Rock)', player)))
        if world.accessibility[player] != 'locations':
            set_always_allow(world.get_location('Turtle Rock - Big Key Chest', player), lambda state, item: item.name == 'Small Key (Turtle Rock)' and item.player == player)
        non_big_key_locations += ['Turtle Rock - Crystaroller Room', 'Turtle Rock - Eye Bridge - Bottom Left',
                                  'Turtle Rock - Eye Bridge - Bottom Right', 'Turtle Rock - Eye Bridge - Top Left',
                                  'Turtle Rock - Eye Bridge - Top Right']
        if not world.keyshuffle[player]:
            non_big_key_locations += ['Turtle Rock - Big Key Chest', 'Turtle Rock - Chain Chomps']

    # set big key restrictions
    for location in non_big_key_locations:
        forbid_item(world.get_location(location, player), 'Big Key (Turtle Rock)', player)

    # small key restriction
    for location in ['Turtle Rock - Boss']:
        forbid_item(world.get_location(location, player), 'Small Key (Turtle Rock)', player)


def set_big_bomb_rules(world, player):
    # this is a mess
    bombshop_entrance = world.get_region('Big Bomb Shop', player).entrances[0]
    Normal_LW_entrances = ['Blinds Hideout',
                           'Bonk Fairy (Light)',
                           'Lake Hylia Fairy',
                           'Light Hype Fairy',
                           'Desert Fairy',
                           'Chicken House',
                           'Aginahs Cave',
                           'Sahasrahlas Hut',
                           'Cave Shop (Lake Hylia)',
                           'Blacksmiths Hut',
                           'Sick Kids House',
                           'Lost Woods Gamble',
                           'Fortune Teller (Light)',
                           'Snitch Lady (East)',
                           'Snitch Lady (West)',
                           'Bush Covered House',
                           'Tavern (Front)',
                           'Light World Bomb Hut',
                           'Kakariko Shop',
                           'Mini Moldorm Cave',
                           'Long Fairy Cave',
                           'Good Bee Cave',
                           '20 Rupee Cave',
                           '50 Rupee Cave',
                           'Ice Rod Cave',
                           'Bonk Rock Cave',
                           'Library',
                           'Potion Shop',
                           'Dam',
                           'Lumberjack House',
                           'Lake Hylia Fortune Teller',
                           'Eastern Palace',
                           'Kakariko Gamble Game',
                           'Kakariko Well Cave',
                           'Bat Cave Cave',
                           'Elder House (East)',
                           'Elder House (West)',
                           'North Fairy Cave',
                           'Lost Woods Hideout Stump',
                           'Lumberjack Tree Cave',
                           'Two Brothers House (East)',
                           'Sanctuary',
                           'Hyrule Castle Entrance (South)',
                           'Hyrule Castle Secret Entrance Stairs']
    LW_walkable_entrances = ['Dark Lake Hylia Ledge Fairy',
                             'Dark Lake Hylia Ledge Spike Cave',
                             'Dark Lake Hylia Ledge Hint',
                             'Mire Shed',
                             'Dark Desert Hint',
                             'Dark Desert Fairy',
                             'Misery Mire']
    Northern_DW_entrances = ['Brewery',
                             'C-Shaped House',
                             'Chest Game',
                             'Dark World Hammer Peg Cave',
                             'Red Shield Shop',
                             'Dark Sanctuary Hint',
                             'Fortune Teller (Dark)',
                             'Dark World Shop',
                             'Dark World Lumberjack Shop',
                             'Thieves Town',
                             'Skull Woods First Section Door',
                             'Skull Woods Second Section Door (East)']
    Southern_DW_entrances = ['Hype Cave',
                             'Bonk Fairy (Dark)',
                             'Archery Game',
                             'Big Bomb Shop',
                             'Dark Lake Hylia Shop',
                             'Swamp Palace']
    Isolated_DW_entrances = ['Spike Cave',
                             'Cave Shop (Dark Death Mountain)',
                             'Dark Death Mountain Fairy',
                             'Mimic Cave',
                             'Skull Woods Second Section Door (West)',
                             'Skull Woods Final Section',
                             'Ice Palace',
                             'Turtle Rock',
                             'Dark Death Mountain Ledge (West)',
                             'Dark Death Mountain Ledge (East)',
                             'Bumper Cave (Top)',
                             'Superbunny Cave (Top)',
                             'Superbunny Cave (Bottom)',
                             'Hookshot Cave',
                             'Ganons Tower',
                             'Turtle Rock Isolated Ledge Entrance',
                             'Hookshot Cave Back Entrance']
    Isolated_LW_entrances = ['Capacity Upgrade',
                             'Tower of Hera',
                             'Death Mountain Return Cave (West)',
                             'Paradox Cave (Top)',
                             'Fairy Ascension Cave (Top)',
                             'Spiral Cave',
                             'Desert Palace Entrance (East)']
    West_LW_DM_entrances = ['Old Man Cave (East)',
                            'Old Man House (Bottom)',
                            'Old Man House (Top)',
                            'Death Mountain Return Cave (East)',
                            'Spectacle Rock Cave Peak',
                            'Spectacle Rock Cave',
                            'Spectacle Rock Cave (Bottom)']
    East_LW_DM_entrances = ['Paradox Cave (Bottom)',
                            'Paradox Cave (Middle)',
                            'Hookshot Fairy',
                            'Spiral Cave (Bottom)']
    Mirror_from_SDW_entrances = ['Two Brothers House (West)',
                                 'Cave 45']
    Castle_ledge_entrances = ['Hyrule Castle Entrance (West)',
                              'Hyrule Castle Entrance (East)',
                              'Agahnims Tower']
    Desert_mirrorable_ledge_entrances = ['Desert Palace Entrance (West)',
                                         'Desert Palace Entrance (North)',
                                         'Desert Palace Entrance (South)',
                                         'Checkerboard Cave']

    set_rule(world.get_entrance('Pyramid Fairy', player), lambda state: state.can_reach('East Dark World', 'Region', player) and state.can_reach('Big Bomb Shop', 'Region', player) and state.has('Crystal 5', player) and state.has('Crystal 6', player))

    #crossing peg bridge starting from the southern dark world
    def cross_peg_bridge(state):
        return state.has('Hammer', player) and state.has_Pearl(player)

    # returning via the eastern and southern teleporters needs the same items, so we use the southern teleporter for out routing.
    # crossing preg bridge already requires hammer so we just add the gloves to the requirement
    def southern_teleporter(state):
        return state.can_lift_rocks(player) and cross_peg_bridge(state)

    # the basic routes assume you can reach eastern light world with the bomb.
    # you can then use the southern teleporter, or (if you have beaten Aga1) the hyrule castle gate warp
    def basic_routes(state):
        return southern_teleporter(state) or state.can_reach('Top of Pyramid', 'Entrance', player)

    # Key for below abbreviations:
    # P = pearl
    # A = Aga1
    # H = hammer
    # M = Mirror
    # G = Glove

    if bombshop_entrance.name in Normal_LW_entrances:
        #1. basic routes
        #2. Can reach Eastern dark world some other way, mirror, get bomb, return to mirror spot, walk to pyramid: Needs mirror
        # -> M or BR
        add_rule(world.get_entrance('Pyramid Fairy', player), lambda state: basic_routes(state) or state.has_Mirror(player))
    elif bombshop_entrance.name in LW_walkable_entrances:
        #1. Mirror then basic routes
        # -> M and BR
        add_rule(world.get_entrance('Pyramid Fairy', player), lambda state: state.has_Mirror(player) and basic_routes(state))
    elif bombshop_entrance.name in Northern_DW_entrances:
        #1. Mirror and basic routes
        #2. Go to south DW and then cross peg bridge: Need Mitts and hammer and moon pearl
        # -> (Mitts and CPB) or (M and BR)
        add_rule(world.get_entrance('Pyramid Fairy', player), lambda state: (state.can_lift_heavy_rocks(player) and cross_peg_bridge(state)) or (state.has_Mirror(player) and basic_routes(state)))
    elif bombshop_entrance.name == 'Bumper Cave (Bottom)':
        #1. Mirror and Lift rock and basic_routes
        #2. Mirror and Flute and basic routes (can make difference if accessed via insanity or w/ mirror from connector, and then via hyrule castle gate, because no gloves are needed in that case)
        #3. Go to south DW and then cross peg bridge: Need Mitts and hammer and moon pearl
        # -> (Mitts and CPB) or (((G or Flute) and M) and BR))
        add_rule(world.get_entrance('Pyramid Fairy', player), lambda state: (state.can_lift_heavy_rocks(player) and cross_peg_bridge(state)) or (((state.can_lift_rocks(player) or state.has('Flute', player)) and state.has_Mirror(player)) and basic_routes(state)))
    elif bombshop_entrance.name in Southern_DW_entrances:
        #1. Mirror and enter via gate: Need mirror and Aga1
        #2. cross peg bridge: Need hammer and moon pearl
        # -> CPB or (M and A)
        add_rule(world.get_entrance('Pyramid Fairy', player), lambda state: cross_peg_bridge(state) or (state.has_Mirror(player) and state.can_reach('Top of Pyramid', 'Entrance', player)))
    elif bombshop_entrance.name in Isolated_DW_entrances:
        # 1. mirror then flute then basic routes
        # -> M and Flute and BR
        add_rule(world.get_entrance('Pyramid Fairy', player), lambda state: state.has_Mirror(player) and state.has('Flute', player) and basic_routes(state))
    elif bombshop_entrance.name in Isolated_LW_entrances:
        # 1. flute then basic routes
        # Prexisting mirror spot is not permitted, because mirror might have been needed to reach these isolated locations.
        # -> Flute and BR
        add_rule(world.get_entrance('Pyramid Fairy', player), lambda state: state.has('Flute', player) and basic_routes(state))
    elif bombshop_entrance.name in West_LW_DM_entrances:
        # 1. flute then basic routes or mirror
        # Prexisting mirror spot is permitted, because flute can be used to reach west DM directly.
        # -> Flute and (M or BR)
        add_rule(world.get_entrance('Pyramid Fairy', player), lambda state: state.has('Flute', player) and (state.has_Mirror(player) or basic_routes(state)))
    elif bombshop_entrance.name in East_LW_DM_entrances:
        # 1. flute then basic routes or mirror and hookshot
        # Prexisting mirror spot is permitted, because flute can be used to reach west DM directly and then east DM via Hookshot
        # -> Flute and ((M and Hookshot) or BR)
        add_rule(world.get_entrance('Pyramid Fairy', player), lambda state: state.has('Flute', player) and ((state.has_Mirror(player) and state.has('Hookshot', player)) or basic_routes(state)))
    elif bombshop_entrance.name == 'Fairy Ascension Cave (Bottom)':
        # Same as East_LW_DM_entrances except navigation without BR requires Mitts
        # -> Flute and ((M and Hookshot and Mitts) or BR)
        add_rule(world.get_entrance('Pyramid Fairy', player), lambda state: state.has('Flute', player) and ((state.has_Mirror(player) and state.has('Hookshot', player) and state.can_lift_heavy_rocks(player)) or basic_routes(state)))
    elif bombshop_entrance.name in Castle_ledge_entrances:
        # 1. mirror on pyramid to castle ledge, grab bomb, return through mirror spot: Needs mirror
        # 2. flute then basic routes
        # -> M or (Flute and BR)
        add_rule(world.get_entrance('Pyramid Fairy', player), lambda state: state.has_Mirror(player) or (state.has('Flute', player) and basic_routes(state)))
    elif bombshop_entrance.name in Desert_mirrorable_ledge_entrances:
        # Cases when you have mire access: Mirror to reach locations, return via mirror spot, move to center of desert, mirror anagin and:
        # 1. Have mire access, Mirror to reach locations, return via mirror spot, move to center of desert, mirror again and then basic routes
        # 2. flute then basic routes
        # -> (Mire access and M) or Flute) and BR
        add_rule(world.get_entrance('Pyramid Fairy', player), lambda state: ((state.can_reach('Dark Desert', 'Region', player) and state.has_Mirror(player)) or state.has('Flute', player)) and basic_routes(state))
    elif bombshop_entrance.name == 'Old Man Cave (West)':
        # 1. Lift rock then basic_routes
        # 2. flute then basic_routes
        # -> (Flute or G) and BR
        add_rule(world.get_entrance('Pyramid Fairy', player), lambda state: (state.has('Flute', player) or state.can_lift_rocks(player)) and basic_routes(state))
    elif bombshop_entrance.name == 'Graveyard Cave':
        # 1. flute then basic routes
        # 2. (has west dark world access) use existing mirror spot (required Pearl), mirror again off ledge
        # -> (Flute or (M and P and West Dark World access) and BR
        add_rule(world.get_entrance('Pyramid Fairy', player), lambda state: (state.has('Flute', player) or (state.can_reach('West Dark World', 'Region', player) and state.has_Pearl(player) and state.has_Mirror(player))) and basic_routes(state))
    elif bombshop_entrance.name in Mirror_from_SDW_entrances:
        # 1. flute then basic routes
        # 2. (has South dark world access) use existing mirror spot, mirror again off ledge
        # -> (Flute or (M and South Dark World access) and BR
        add_rule(world.get_entrance('Pyramid Fairy', player), lambda state: (state.has('Flute', player) or (state.can_reach('South Dark World', 'Region', player) and state.has_Mirror(player))) and basic_routes(state))
    elif bombshop_entrance.name == 'Dark World Potion Shop':
        # 1. walk down by lifting rock: needs gloves and pearl`
        # 2. walk down by hammering peg: needs hammer and pearl
        # 3. mirror and basic routes
        # -> (P and (H or Gloves)) or (M and BR)
        add_rule(world.get_entrance('Pyramid Fairy', player), lambda state: (state.has_Pearl(player) and (state.has('Hammer', player) or state.can_lift_rocks(player))) or (state.has_Mirror(player) and basic_routes(state)))
    elif bombshop_entrance.name == 'Kings Grave':
        # same as the Normal_LW_entrances case except that the pre-existing mirror is only possible if you have mitts
        # (because otherwise mirror was used to reach the grave, so would cancel a pre-existing mirror spot)
        # to account for insanity, must consider a way to escape without a cave for basic_routes
        # -> (M and Mitts) or ((Mitts or Flute or (M and P and West Dark World access)) and BR)
        add_rule(world.get_entrance('Pyramid Fairy', player), lambda state: (state.can_lift_heavy_rocks(player) and state.has_Mirror(player)) or ((state.can_lift_heavy_rocks(player) or state.has('Flute', player) or (state.can_reach('West Dark World', 'Region', player) and state.has_Pearl(player) and state.has_Mirror(player))) and basic_routes(state)))
    elif bombshop_entrance.name == 'Waterfall of Wishing':
        # same as the Normal_LW_entrances case except in insanity it's possible you could be here without Flippers which
        # means you need an escape route of either Flippers or Flute
        add_rule(world.get_entrance('Pyramid Fairy', player), lambda state: (state.has('Flippers', player) or state.has('Flute', player)) and (basic_routes(state) or state.has_Mirror(player)))


def set_inverted_big_bomb_rules(world, player):
    bombshop_entrance = world.get_region('Inverted Big Bomb Shop', player).entrances[0]
    Normal_LW_entrances = ['Blinds Hideout',
                           'Bonk Fairy (Light)',
                           'Lake Hylia Fairy',
                           'Light Hype Fairy',
                           'Desert Fairy',
                           'Chicken House',
                           'Aginahs Cave',
                           'Sahasrahlas Hut',
                           'Cave Shop (Lake Hylia)',
                           'Blacksmiths Hut',
                           'Sick Kids House',
                           'Lost Woods Gamble',
                           'Fortune Teller (Light)',
                           'Snitch Lady (East)',
                           'Snitch Lady (West)',
                           'Tavern (Front)',
                           'Kakariko Shop',
                           'Mini Moldorm Cave',
                           'Long Fairy Cave',
                           'Good Bee Cave',
                           '20 Rupee Cave',
                           '50 Rupee Cave',
                           'Ice Rod Cave',
                           'Bonk Rock Cave',
                           'Library',
                           'Potion Shop',
                           'Dam',
                           'Lumberjack House',
                           'Lake Hylia Fortune Teller',
                           'Eastern Palace',
                           'Kakariko Gamble Game',
                           'Kakariko Well Cave',
                           'Bat Cave Cave',
                           'Elder House (East)',
                           'Elder House (West)',
                           'North Fairy Cave',
                           'Lost Woods Hideout Stump',
                           'Lumberjack Tree Cave',
                           'Two Brothers House (East)',
                           'Sanctuary',
                           'Hyrule Castle Entrance (South)',
                           'Hyrule Castle Secret Entrance Stairs',
                           'Hyrule Castle Entrance (West)',
                           'Hyrule Castle Entrance (East)',
                           'Inverted Ganons Tower',
                           'Cave 45',
                           'Checkerboard Cave',
                           'Inverted Big Bomb Shop']
    Isolated_LW_entrances = ['Old Man Cave (East)',
                             'Old Man House (Bottom)',
                             'Old Man House (Top)',
                             'Death Mountain Return Cave (East)',
                             'Spectacle Rock Cave Peak',
                             'Tower of Hera',
                             'Death Mountain Return Cave (West)',
                             'Paradox Cave (Top)',
                             'Fairy Ascension Cave (Top)',
                             'Spiral Cave',
                             'Paradox Cave (Bottom)',
                             'Paradox Cave (Middle)',
                             'Hookshot Fairy',
                             'Spiral Cave (Bottom)',
                             'Mimic Cave',
                             'Fairy Ascension Cave (Bottom)',
                             'Desert Palace Entrance (West)',
                             'Desert Palace Entrance (North)',
                             'Desert Palace Entrance (South)']
    Eastern_DW_entrances = ['Palace of Darkness',
                            'Palace of Darkness Hint',
                            'Dark Lake Hylia Fairy',
                            'East Dark World Hint']
    Northern_DW_entrances = ['Brewery',
                             'C-Shaped House',
                             'Chest Game',
                             'Dark World Hammer Peg Cave',
                             'Inverted Dark Sanctuary',
                             'Fortune Teller (Dark)',
                             'Dark World Lumberjack Shop',
                             'Thieves Town',
                             'Skull Woods First Section Door',
                             'Skull Woods Second Section Door (East)']
    Southern_DW_entrances = ['Hype Cave',
                             'Bonk Fairy (Dark)',
                             'Archery Game',
                             'Inverted Links House',
                             'Dark Lake Hylia Shop',
                             'Swamp Palace']
    Isolated_DW_entrances = ['Spike Cave',
                             'Cave Shop (Dark Death Mountain)',
                             'Dark Death Mountain Fairy',
                             'Skull Woods Second Section Door (West)',
                             'Skull Woods Final Section',
                             'Turtle Rock',
                             'Dark Death Mountain Ledge (West)',
                             'Dark Death Mountain Ledge (East)',
                             'Bumper Cave (Top)',
                             'Superbunny Cave (Top)',
                             'Superbunny Cave (Bottom)',
                             'Hookshot Cave',
                             'Turtle Rock Isolated Ledge Entrance',
                             'Hookshot Cave Back Entrance',
                             'Inverted Agahnims Tower']
    LW_walkable_entrances = ['Dark Lake Hylia Ledge Fairy',
                             'Dark Lake Hylia Ledge Spike Cave',
                             'Dark Lake Hylia Ledge Hint',
                             'Mire Shed',
                             'Dark Desert Hint',
                             'Dark Desert Fairy',
<<<<<<< HEAD
                             'Misery Mire',
                             'Red Shield Shop']
=======
                             'Misery Mire']

>>>>>>> 52982a5e
    LW_bush_entrances = ['Bush Covered House',
                         'Light World Bomb Hut',
                         'Graveyard Cave']
    LW_inaccessible_entrances = ['Desert Palace Entrance (East)',
                                 'Spectacle Rock Cave',
                                 'Spectacle Rock Cave (Bottom)']

    set_rule(world.get_entrance('Pyramid Fairy', player),
             lambda state: state.can_reach('East Dark World', 'Region', player) and state.can_reach('Inverted Big Bomb Shop', 'Region', player) and state.has('Crystal 5', player) and state.has('Crystal 6', player))

    # Key for below abbreviations:
    # P = pearl
    # A = Aga1
    # H = hammer
    # M = Mirror
    # G = Glove
    if bombshop_entrance.name in Eastern_DW_entrances:
        # Just walk to the pyramid
        pass
    elif bombshop_entrance.name in Normal_LW_entrances:
        # Just walk to the castle and mirror.
        add_rule(world.get_entrance('Pyramid Fairy', player), lambda state: state.has_Mirror(player))
    elif bombshop_entrance.name in Isolated_LW_entrances:
        # For these entrances, you cannot walk to the castle/pyramid and thus must use Mirror and then Flute.
        add_rule(world.get_entrance('Pyramid Fairy', player), lambda state: state.can_flute(player) and state.has_Mirror(player))
    elif bombshop_entrance.name in Northern_DW_entrances:
        # You can just fly with the Flute, you can take a long walk with Mitts and Hammer,
        # or you can leave a Mirror portal nearby and then walk to the castle to Mirror again.
        add_rule(world.get_entrance('Pyramid Fairy', player), lambda state: state.can_flute or (state.can_lift_heavy_rocks(player) and state.has('Hammer', player)) or (state.has_Mirror(player) and state.can_reach('Light World', 'Region', player)))
    elif bombshop_entrance.name in Southern_DW_entrances:
        # This is the same as north DW without the Mitts rock present.
        add_rule(world.get_entrance('Pyramid Fairy', player), lambda state: state.has('Hammer', player) or state.can_flute(player) or (state.has_Mirror(player) and state.can_reach('Light World', 'Region', player)))
    elif bombshop_entrance.name in Isolated_DW_entrances:
        # There's just no way to escape these places with the bomb and no Flute.
        add_rule(world.get_entrance('Pyramid Fairy', player), lambda state: state.can_flute(player))
    elif bombshop_entrance.name in LW_walkable_entrances:
        # You can fly with the flute, or leave a mirror portal and walk through the light world
        add_rule(world.get_entrance('Pyramid Fairy', player), lambda state: state.can_flute(player) or (state.has_Mirror(player) and state.can_reach('Light World', 'Region', player)))
    elif bombshop_entrance.name in LW_bush_entrances:
        # These entrances are behind bushes in LW so you need either Pearl or the tools to solve NDW bomb shop locations.
        add_rule(world.get_entrance('Pyramid Fairy', player), lambda state: state.has_Mirror(player) and (state.can_flute(player) or state.has_Pearl(player) or (state.can_lift_heavy_rocks(player) and state.has('Hammer', player))))
    elif bombshop_entrance.name == 'Dark World Shop':
        # This is mostly the same as NDW but the Mirror path requires the Pearl, or using the Hammer
        add_rule(world.get_entrance('Pyramid Fairy', player), lambda state: state.can_flute or (state.can_lift_heavy_rocks(player) and state.has('Hammer', player)) or (state.has_Mirror(player) and state.can_reach('Light World', 'Region', player) and (state.has_Pearl(player) or state.has('Hammer', player))))
    elif bombshop_entrance.name == 'Bumper Cave (Bottom)':
        # This is mostly the same as NDW but the Mirror path requires being able to lift a rock.
        add_rule(world.get_entrance('Pyramid Fairy', player), lambda state: state.can_flute or (state.can_lift_heavy_rocks(player) and state.has('Hammer', player)) or (state.has_Mirror(player) and state.can_lift_rocks(player) and state.can_reach('Light World', 'Region', player)))
    elif bombshop_entrance.name == 'Old Man Cave (West)':
        # The three paths back are Mirror and DW walk, Mirror and Flute, or LW walk and then Mirror.
        add_rule(world.get_entrance('Pyramid Fairy', player), lambda state: state.has_Mirror(player) and ((state.can_lift_heavy_rocks(player) and state.has('Hammer', player)) or (state.can_lift_rocks(player) and state.has_Pearl(player)) or state.can_flute(player)))
    elif bombshop_entrance.name == 'Dark World Potion Shop':
        # You either need to Flute to 5 or cross the rock/hammer choice pass to the south.
        add_rule(world.get_entrance('Pyramid Fairy', player), lambda state: state.can_flute(player) or state.has('Hammer', player) or state.can_lift_rocks(player))
    elif bombshop_entrance.name == 'Kings Grave':
        # Either lift the rock and walk to the castle to Mirror or Mirror immediately and Flute.
        add_rule(world.get_entrance('Pyramid Fairy', player), lambda state: (state.can_flute(player) or state.can_lift_heavy_rocks(player)) and state.has_Mirror(player))
    elif bombshop_entrance.name == 'Waterfall of Wishing':
        # You absolutely must be able to swim to return it from here.
        add_rule(world.get_entrance('Pyramid Fairy', player), lambda state: state.has('Flippers', player) and state.has_Pearl(player) and state.has_Mirror(player))
    elif bombshop_entrance.name == 'Ice Palace':
        # You can swim to the dock or use the Flute to get off the island.
        add_rule(world.get_entrance('Pyramid Fairy', player), lambda state: state.has('Flippers', player) or state.can_flute(player))
    elif bombshop_entrance.name == 'Capacity Upgrade':
        # You must Mirror but then can use either Ice Palace return path.
        add_rule(world.get_entrance('Pyramid Fairy', player), lambda state: (state.has('Flippers', player) or state.can_flute(player)) and state.has_Mirror(player))
        # Either lift the rock and walk to the castle to Mirror or Mirror immediately and Flute.
        add_rule(world.get_entrance('Pyramid Fairy', player), lambda state: (state.can_flute(player) or (state.has_Pearl(player) and state.can_lift_heavy_rocks(player))) and state.has_Mirror(player))
    elif bombshop_entrance.name == 'Two Brothers House (West)':
        # First you must Mirror. Then you can either Flute, cross the peg bridge, or use the Agah 1 portal to Mirror again.
        add_rule(world.get_entrance('Pyramid Fairy', player), lambda state: (state.can_flute(player) or state.has('Hammer', player) or state.has('Beat Agahnim 1', player)) and state.has_Mirror(player))
    elif bombshop_entrance.name in LW_inaccessible_entrances:
        # You can't get to the pyramid from these entrances without bomb duping.
        raise Exception('No valid path to open Pyramid Fairy. (Could not route from %s)' % bombshop_entrance.name)
    elif bombshop_entrance.name == 'Pyramid Fairy':
        # Self locking.  The shuffles don't put the bomb shop here, but doesn't lock anything important.
        set_rule(world.get_entrance('Pyramid Fairy', player), lambda state: False)
    else:
        raise Exception('No logic found for routing from %s to the pyramid.' % bombshop_entrance.name)


def set_bunny_rules(world, player):
    # regions for the exits of multi-entrace caves/drops that bunny cannot pass
    # Note spiral cave may be technically passible, but it would be too absurd to require since OHKO mode is a thing.
    bunny_impassable_caves = ['Bumper Cave', 'Two Brothers House', 'Hookshot Cave', 'Skull Woods First Section (Right)', 'Skull Woods First Section (Left)', 'Skull Woods First Section (Top)', 'Turtle Rock (Entrance)', 'Turtle Rock (Second Section)', 'Turtle Rock (Big Chest)', 'Skull Woods Second Section (Drop)',
                              'Turtle Rock (Eye Bridge)', 'Sewers', 'Pyramid', 'Spiral Cave (Top)', 'Desert Palace Main (Inner)', 'Fairy Ascension Cave (Drop)']

    bunny_accessible_locations = ['Link\'s Uncle', 'Sahasrahla', 'Sick Kid', 'Lost Woods Hideout', 'Lumberjack Tree', 'Checkerboard Cave', 'Potion Shop', 'Spectacle Rock Cave', 'Pyramid', 'Hype Cave - Generous Guy', 'Peg Cave', 'Bumper Cave Ledge', 'Dark Blacksmith Ruins']


    def path_to_access_rule(path, entrance):
        return lambda state: state.can_reach(entrance) and all(rule(state) for rule in path)

    def options_to_access_rule(options):
        return lambda state: any(rule(state) for rule in options)

    def get_rule_to_add(region, location = None, connecting_entrance = None):
        # In OWG, a location can potentially be superbunny-mirror accessible or
        # bunny revival accessible.
        if world.logic[player] == 'owglitches':
            if region.name in OWGSets.get_invalid_bunny_revival_dungeons():
                return lambda state: state.has_Mirror(player) or state.has_Pearl(player)
            if not any([
                None not in [location, connecting_entrance] and location.name in OWGSets.get_superbunny_accessible_locations() and connecting_entrance.name not in OWGSets.get_invalid_mirror_bunny_entrances_dw(),
                not region.is_light_world]):
                return lambda state: state.has_Pearl(player)
        else:
            if not region.is_light_world:
                return lambda state: state.has_Pearl(player)

        # in this case we are mixed region.
        # we collect possible options.

        # The base option is having the moon pearl
        possible_options = [lambda state: state.has_Pearl(player)]

        # We will search entrances recursively until we find
        # one that leads to an exclusively light world region
        # for each such entrance a new option is added that consist of:
        #    a) being able to reach it, and
        #    b) being able to access all entrances from there to `region`
        seen = set([region])
        queue = collections.deque([(region, [])])
        while queue:
            (current, path) = queue.popleft()
            for entrance in current.entrances:
                new_region = entrance.parent_region
                if new_region in seen:
                    continue
                new_path = path + [entrance.access_rule]
                seen.add(new_region)
                if not new_region.is_light_world:
                    # For OWG, establish superbunny and revival rules.
                    if world.logic[player] == 'owglitches' and entrance.name not in OWGSets.get_invalid_mirror_bunny_entrances_dw():
                        for location in entrance.connected_region.locations:
                            if location.name in OWGSets.get_superbunny_accessible_locations():
                                possible_options.append(lambda state: path_to_access_rule(new_path, entrance) and state.has_Mirror(player))
                                continue
                    else:
                        continue
                if new_region.is_dark_world:
                    queue.append((new_region, new_path))
                else:
                    # we have reached pure light world or a dungeon, so we have a new possible option
                    possible_options.append(path_to_access_rule(new_path, entrance))
        return options_to_access_rule(possible_options)

    # Add requirements for bunny-impassible caves if they occur in the dark world
    for region in [world.get_region(name, player) for name in bunny_impassable_caves]:

        if not region.is_dark_world:
            continue
        rule = get_rule_to_add(region)
        for exit in region.exits:
            add_rule(exit, rule)

    paradox_shop = world.get_region('Light World Death Mountain Shop', player)
    if paradox_shop.is_dark_world:
        add_rule(paradox_shop.entrances[0], get_rule_to_add(paradox_shop))

    # Add requirements for all locations that are actually in the dark world, except those available to the bunny, including dungeon revival
    for entrance in world.get_entrances():
        if entrance.player == player and entrance.parent_region.is_dark_world:
            if world.logic[player] == 'owglitches':
                if entrance.connected_region.type == RegionType.Dungeon:
                    if entrance.connected_region.name in OWGSets.get_invalid_bunny_revival_dungeons():
                        add_rule(entrance, get_rule_to_add(entrance.connected_region, None, entrance))
                    continue
                if entrance.connected_region.name == 'Turtle Rock (Entrance)':
                    add_rule(world.get_entrance('Turtle Rock Entrance Gap', player), get_rule_to_add(entrance.connected_region, None, entrance))
                if entrance.name in OWGSets.get_invalid_mirror_bunny_entrances_dw():
                    continue
            for location in entrance.connected_region.locations:
                if world.logic[player] == 'owglitches' and entrance.name in OWGSets.get_invalid_mirror_bunny_entrances_dw():
                    add_rule(location, get_rule_to_add(entrance.connected_region, location, entrance))
                    continue
                if location.name in bunny_accessible_locations:
                        continue
                add_rule(location, get_rule_to_add(entrance.connected_region, location))

def set_inverted_bunny_rules(world, player):
    # regions for the exits of multi-entrace caves/drops that bunny cannot pass
    # Note spiral cave may be technically passible, but it would be too absurd to require since OHKO mode is a thing.
    bunny_impassable_caves = ['Bumper Cave', 'Two Brothers House', 'Hookshot Cave', 'Skull Woods First Section (Right)', 'Skull Woods First Section (Left)', 'Skull Woods First Section (Top)', 'Turtle Rock (Entrance)', 'Turtle Rock (Second Section)', 'Turtle Rock (Big Chest)', 'Skull Woods Second Section (Drop)',
                              'Turtle Rock (Eye Bridge)', 'Sewers', 'Pyramid', 'Spiral Cave (Top)', 'Desert Palace Main (Inner)', 'Fairy Ascension Cave (Drop)', 'The Sky']
    bunny_accessible_locations = ['Link\'s Uncle', 'Sahasrahla', 'Sick Kid', 'Lost Woods Hideout', 'Lumberjack Tree', 'Checkerboard Cave', 'Potion Shop', 'Spectacle Rock Cave', 'Pyramid', 'Hype Cave - Generous Guy', 'Peg Cave', 'Bumper Cave Ledge', 'Dark Blacksmith Ruins', 'Bombos Tablet Ledge', 'Ether Tablet', 'Purple Chest']

    def path_to_access_rule(path, entrance):
        return lambda state: state.can_reach(entrance) and all(rule(state) for rule in path)

    def options_to_access_rule(options):
        return lambda state: any(rule(state) for rule in options)

    def get_rule_to_add(region, location = None, connecting_entrance = None):
        # In OWG, a location can potentially be superbunny-mirror accessible or
        # bunny revival accessible.
        if world.logic[player] == 'owglitches':
            if region.name in OWGSets.get_invalid_bunny_revival_dungeons():
                return lambda state: state.has_Mirror(player) or state.has_Pearl(player)
            if not any([
                None not in [location, connecting_entrance] and location.name in OWGSets.get_superbunny_accessible_locations() and connecting_entrance.name not in OWGSets.get_invalid_mirror_bunny_entrances_lw(),
                not region.is_dark_world]):
                return lambda state: state.has_Pearl(player)
        else:
            if not region.is_dark_world:
                return lambda state: state.has_Pearl(player)
        # in this case we are mixed region.
        # we collect possible options.

        # The base option is having the moon pearl
        possible_options = [lambda state: state.has_Pearl(player)]

        # We will search entrances recursively until we find
        # one that leads to an exclusively dark world region
        # for each such entrance a new option is added that consist of:
        #    a) being able to reach it, and
        #    b) being able to access all entrances from there to `region`
        seen = set([region])
        queue = collections.deque([(region, [])])
        while queue:
            (current, path) = queue.popleft()
            for entrance in current.entrances:
                new_region = entrance.parent_region
                if new_region in seen:
                    continue
                new_path = path + [entrance.access_rule]
                seen.add(new_region)
                if not new_region.is_dark_world:
                    # For OWG, establish superbunny and revival rules.
                    if world.logic[player] == 'owglitches' and entrance.name not in OWGSets.get_invalid_mirror_bunny_entrances_lw():
                        for location in entrance.connected_region.locations:
                            if location.name in OWGSets.get_superbunny_accessible_locations():
                                possible_options.append(lambda state: path_to_access_rule(new_path, entrance) and state.has_Mirror(player))
                                continue
                    else:
                        continue
                if new_region.is_light_world:
                    queue.append((new_region, new_path))
                else:
                    # we have reached pure dark world, so we have a new possible option
                    possible_options.append(path_to_access_rule(new_path, entrance))
        return options_to_access_rule(possible_options)

    # Add requirements for bunny-impassible caves if they occur in the light world
    for region in [world.get_region(name, player) for name in bunny_impassable_caves]:

        if not region.is_light_world:
            continue
        rule = get_rule_to_add(region)
        for exit in region.exits:
            add_rule(exit, rule)

    paradox_shop = world.get_region('Light World Death Mountain Shop', player)
    if paradox_shop.is_light_world:
        add_rule(paradox_shop.entrances[0], get_rule_to_add(paradox_shop))

    # Add requirements for all locations that are actually in the light world, except those available to the bunny, including dungeon revival
    for entrance in world.get_entrances():
        if entrance.player == player and entrance.parent_region.is_light_world:
            if world.logic[player] == 'owglitches':
                if entrance.connected_region.type == RegionType.Dungeon:
                    if entrance.connected_region.name in OWGSets.get_invalid_bunny_revival_dungeons():
                        add_rule(entrance, get_rule_to_add(entrance.connected_region, None, entrance))
                    continue
                if entrance.connected_region.name == 'Turtle Rock (Entrance)':
                    add_rule(world.get_entrance('Turtle Rock Entrance Gap', player), get_rule_to_add(entrance.connected_region, None, entrance))
                if entrance.name in OWGSets.get_invalid_mirror_bunny_entrances_lw():
                    continue
            for location in entrance.connected_region.locations:
                if world.logic[player] == 'owglitches' and entrance.name in OWGSets.get_invalid_mirror_bunny_entrances_lw():
                    add_rule(location, get_rule_to_add(entrance.connected_region, location, entrance))
                    continue
                if location.name in bunny_accessible_locations:
                        continue
                add_rule(location, get_rule_to_add(entrance.connected_region, location))<|MERGE_RESOLUTION|>--- conflicted
+++ resolved
@@ -1269,13 +1269,8 @@
                              'Mire Shed',
                              'Dark Desert Hint',
                              'Dark Desert Fairy',
-<<<<<<< HEAD
                              'Misery Mire',
                              'Red Shield Shop']
-=======
-                             'Misery Mire']
-
->>>>>>> 52982a5e
     LW_bush_entrances = ['Bush Covered House',
                          'Light World Bomb Hut',
                          'Graveyard Cave']
