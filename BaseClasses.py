from __future__ import annotations

import copy
from enum import Enum, unique
import logging
import json
from collections import OrderedDict, Counter, deque
<<<<<<< HEAD
from typing import Union, Optional, List, Dict
=======
from typing import Union, Optional, List, Set, Dict, NamedTuple, Iterable
>>>>>>> 3b5ba161
import secrets
import random

from worlds.alttp.EntranceShuffle import door_addresses, indirect_connections
from Utils import int16_as_bytes
from worlds.alttp.Items import item_name_groups
from worlds.generic import PlandoItem, PlandoConnection


class MultiWorld():
    debug_types = False
    player_names: Dict[int, List[str]]
    _region_cache: dict
    difficulty_requirements: dict
    required_medallions: dict
    dark_room_logic: Dict[int, str]
    restrict_dungeon_item_on_boss: Dict[int, bool]
    plando_texts: List[Dict[str, str]]
    plando_items: List[PlandoItem]
    plando_connections: List[PlandoConnection]

    def __init__(self, players: int, shuffle, logic, mode, swords, difficulty, difficulty_adjustments, timer,
                 progressive,
                 goal, algorithm, accessibility, shuffle_ganon, retro, custom, customitemarray, hints):

        self.random = random.Random()  # world-local random state is saved in case of future use a
        # persistently running program with multiple worlds rolling concurrently
        self.players = players
        self.teams = 1
        self.shuffle = shuffle.copy()
        self.logic = logic.copy()
        self.mode = mode.copy()
        self.swords = swords.copy()
        self.difficulty = difficulty.copy()
        self.difficulty_adjustments = difficulty_adjustments.copy()
        self.timer = timer.copy()
        self.progressive = progressive
        self.goal = goal.copy()
        self.algorithm = algorithm
        self.dungeons = []
        self.regions = []
        self.shops = []
        self.itempool = []
        self.seed = None
        self.precollected_items = []
        self.state = CollectionState(self)
        self._cached_entrances = None
        self._cached_locations = None
        self._entrance_cache = {}
        self._location_cache = {}
        self.required_locations = []
        self.light_world_light_cone = False
        self.dark_world_light_cone = False
        self.rupoor_cost = 10
        self.aga_randomness = True
        self.lock_aga_door_in_escape = False
        self.save_and_quit_from_boss = True
        self.accessibility = accessibility.copy()
        self.shuffle_ganon = shuffle_ganon
        self.fix_gtower_exit = self.shuffle_ganon
        self.retro = retro.copy()
        self.custom = custom
        self.customitemarray: List[int] = customitemarray
        self.hints = hints.copy()
        self.dynamic_regions = []
        self.dynamic_locations = []
        self.spoiler = Spoiler(self)

        for player in range(1, players + 1):
            def set_player_attr(attr, val):
                self.__dict__.setdefault(attr, {})[player] = val
            set_player_attr('_region_cache', {})
            set_player_attr('player_names', [])
            set_player_attr('remote_items', False)
            set_player_attr('required_medallions', ['Ether', 'Quake'])
            set_player_attr('swamp_patch_required', False)
            set_player_attr('powder_patch_required', False)
            set_player_attr('ganon_at_pyramid', True)
            set_player_attr('ganonstower_vanilla', True)
            set_player_attr('sewer_light_cone', self.mode[player] == 'standard')
            set_player_attr('fix_trock_doors', self.shuffle[player] != 'vanilla' or self.mode[player] == 'inverted')
            set_player_attr('fix_skullwoods_exit', self.shuffle[player] not in ['vanilla', 'simple', 'restricted', 'dungeonssimple'])
            set_player_attr('fix_palaceofdarkness_exit', self.shuffle[player] not in ['vanilla', 'simple', 'restricted', 'dungeonssimple'])
            set_player_attr('fix_trock_exit', self.shuffle[player] not in ['vanilla', 'simple', 'restricted', 'dungeonssimple'])
            set_player_attr('can_access_trock_eyebridge', None)
            set_player_attr('can_access_trock_front', None)
            set_player_attr('can_access_trock_big_chest', None)
            set_player_attr('can_access_trock_middle', None)
            set_player_attr('fix_fake_world', True)
            set_player_attr('mapshuffle', False)
            set_player_attr('compassshuffle', False)
            set_player_attr('keyshuffle', False)
            set_player_attr('bigkeyshuffle', False)
            set_player_attr('difficulty_requirements', None)
            set_player_attr('boss_shuffle', 'none')
            set_player_attr('enemy_shuffle', False)
            set_player_attr('enemy_health', 'default')
            set_player_attr('enemy_damage', 'default')
            set_player_attr('killable_thieves', False)
            set_player_attr('tile_shuffle', False)
            set_player_attr('bush_shuffle', False)
            set_player_attr('beemizer', 0)
            set_player_attr('escape_assist', [])
            set_player_attr('crystals_needed_for_ganon', 7)
            set_player_attr('crystals_needed_for_gt', 7)
            set_player_attr('open_pyramid', False)
            set_player_attr('treasure_hunt_icon', 'Triforce Piece')
            set_player_attr('treasure_hunt_count', 0)
            set_player_attr('clock_mode', False)
            set_player_attr('countdown_start_time', 10)
            set_player_attr('red_clock_time', -2)
            set_player_attr('blue_clock_time', 2)
            set_player_attr('green_clock_time', 4)
            set_player_attr('can_take_damage', True)
            set_player_attr('glitch_boots', True)
            set_player_attr('progression_balancing', True)
            set_player_attr('local_items', set())
            set_player_attr('non_local_items', set())
            set_player_attr('triforce_pieces_available', 30)
            set_player_attr('triforce_pieces_required', 20)
            set_player_attr('shop_shuffle', 'off')
            set_player_attr('shuffle_prizes', "g")
            set_player_attr('sprite_pool', [])
            set_player_attr('dark_room_logic', "lamp")
            set_player_attr('restrict_dungeon_item_on_boss', False)
            set_player_attr('plando_items', [])
            set_player_attr('plando_texts', {})
            set_player_attr('plando_connections', [])

        self.worlds = []
        #for i in range(players):
        #    self.worlds.append(worlds.alttp.ALTTPWorld({}, i))

    def secure(self):
        self.random = secrets.SystemRandom()

    @property
    def player_ids(self):
        yield from range(1, self.players + 1)

    def get_name_string_for_object(self, obj) -> str:
        return obj.name if self.players == 1 else f'{obj.name} ({self.get_player_names(obj.player)})'

    def get_player_names(self, player: int) -> str:
        return ", ".join(self.player_names[player])

    def initialize_regions(self, regions=None):
        for region in regions if regions else self.regions:
            region.world = self
            self._region_cache[region.player][region.name] = region

    def _recache(self):
        """Rebuild world cache"""
        for region in self.regions:
            player = region.player
            self._region_cache[player][region.name] = region
            for exit in region.exits:
                self._entrance_cache[exit.name, player] = exit

            for r_location in region.locations:
                self._location_cache[r_location.name, player] = r_location

    def get_regions(self, player=None):
        return self.regions if player is None else self._region_cache[player].values()

    def get_region(self, regionname: str, player: int) -> Region:
        try:
            return self._region_cache[player][regionname]
        except KeyError:
            self._recache()
            return self._region_cache[player][regionname]


    def get_entrance(self, entrance: str, player: int) -> Entrance:
        try:
            return self._entrance_cache[entrance, player]
        except KeyError:
            self._recache()
            return self._entrance_cache[entrance, player]


    def get_location(self, location: str, player: int) -> Location:
        try:
            return self._location_cache[location, player]
        except KeyError:
            self._recache()
            return self._location_cache[location, player]


    def get_dungeon(self, dungeonname: str, player: int) -> Dungeon:
        for dungeon in self.dungeons:
            if dungeon.name == dungeonname and dungeon.player == player:
                return dungeon
        raise KeyError('No such dungeon %s for player %d' % (dungeonname, player))


    def get_all_state(self, keys=False) -> CollectionState:
        ret = CollectionState(self)

        def soft_collect(item):
            if item.name.startswith('Progressive '):
                if 'Sword' in item.name:
                    if ret.has('Golden Sword', item.player):
                        pass
                    elif ret.has('Tempered Sword', item.player) and self.difficulty_requirements[
                        item.player].progressive_sword_limit >= 4:
                        ret.prog_items['Golden Sword', item.player] += 1
                    elif ret.has('Master Sword', item.player) and self.difficulty_requirements[
                        item.player].progressive_sword_limit >= 3:
                        ret.prog_items['Tempered Sword', item.player] += 1
                    elif ret.has('Fighter Sword', item.player) and self.difficulty_requirements[item.player].progressive_sword_limit >= 2:
                        ret.prog_items['Master Sword', item.player] += 1
                    elif self.difficulty_requirements[item.player].progressive_sword_limit >= 1:
                        ret.prog_items['Fighter Sword', item.player] += 1
                elif 'Glove' in item.name:
                    if ret.has('Titans Mitts', item.player):
                        pass
                    elif ret.has('Power Glove', item.player):
                        ret.prog_items['Titans Mitts', item.player] += 1
                    else:
                        ret.prog_items['Power Glove', item.player] += 1
                elif 'Shield' in item.name:
                    if ret.has('Mirror Shield', item.player):
                        pass
                    elif ret.has('Red Shield', item.player) and self.difficulty_requirements[item.player].progressive_shield_limit >= 3:
                        ret.prog_items['Mirror Shield', item.player] += 1
                    elif ret.has('Blue Shield', item.player)  and self.difficulty_requirements[item.player].progressive_shield_limit >= 2:
                        ret.prog_items['Red Shield', item.player] += 1
                    elif self.difficulty_requirements[item.player].progressive_shield_limit >= 1:
                        ret.prog_items['Blue Shield', item.player] += 1
                elif 'Bow' in item.name:
                    if ret.has('Silver', item.player):
                        pass
                    elif ret.has('Bow', item.player) and self.difficulty_requirements[item.player].progressive_bow_limit >= 2:
                        ret.prog_items['Silver Bow', item.player] += 1
                    elif self.difficulty_requirements[item.player].progressive_bow_limit >= 1:
                        ret.prog_items['Bow', item.player] += 1
            elif item.name.startswith('Bottle'):
                if ret.bottle_count(item.player) < self.difficulty_requirements[item.player].progressive_bottle_limit:
                    ret.prog_items[item.name, item.player] += 1
            elif item.advancement or item.smallkey or item.bigkey:
                ret.prog_items[item.name, item.player] += 1

        for item in self.itempool:
            soft_collect(item)

        if keys:
            for p in range(1, self.players + 1):
                from worlds.alttp.Items import ItemFactory
                for item in ItemFactory(
                        ['Small Key (Hyrule Castle)', 'Big Key (Eastern Palace)', 'Big Key (Desert Palace)',
                         'Small Key (Desert Palace)', 'Big Key (Tower of Hera)', 'Small Key (Tower of Hera)',
                         'Small Key (Agahnims Tower)', 'Small Key (Agahnims Tower)',
                         'Big Key (Palace of Darkness)'] + ['Small Key (Palace of Darkness)'] * 6 + [
                            'Big Key (Thieves Town)', 'Small Key (Thieves Town)', 'Big Key (Skull Woods)'] + [
                            'Small Key (Skull Woods)'] * 3 + ['Big Key (Swamp Palace)',
                                                              'Small Key (Swamp Palace)', 'Big Key (Ice Palace)'] + [
                            'Small Key (Ice Palace)'] * 2 + ['Big Key (Misery Mire)', 'Big Key (Turtle Rock)',
                                                             'Big Key (Ganons Tower)'] + [
                            'Small Key (Misery Mire)'] * 3 + ['Small Key (Turtle Rock)'] * 4 + [
                            'Small Key (Ganons Tower)'] * 4,
                        p):
                    soft_collect(item)
        ret.sweep_for_events()
        return ret

    def get_items(self) -> list:
        return [loc.item for loc in self.get_filled_locations()] + self.itempool

    def find_items(self, item, player: int) -> list:
        return [location for location in self.get_locations() if
                location.item is not None and location.item.name == item and location.item.player == player]

    def push_precollected(self, item: Item):
        item.world = self
        if (item.smallkey and self.keyshuffle[item.player]) or (item.bigkey and self.bigkeyshuffle[item.player]):
            item.advancement = True
        self.precollected_items.append(item)
        self.state.collect(item, True)

    def push_item(self, location: Location, item: Item, collect: bool = True):
        if not isinstance(location, Location):
            raise RuntimeError(
                'Cannot assign item %s to invalid location %s (player %d).' % (item, location, item.player))

        if location.can_fill(self.state, item, False):
            location.item = item
            item.location = location
            item.world = self
            if collect:
                self.state.collect(item, location.event, location)

            logging.debug('Placed %s at %s', item, location)
        else:
            raise RuntimeError('Cannot assign item %s to location %s.' % (item, location))

    def get_entrances(self) -> list:
        if self._cached_entrances is None:
            self._cached_entrances = [entrance for region in self.regions for entrance in region.entrances]
        return self._cached_entrances

    def clear_entrance_cache(self):
        self._cached_entrances = None

    def get_locations(self) -> list:
        if self._cached_locations is None:
            self._cached_locations = [location for region in self.regions for location in region.locations]
        return self._cached_locations

    def clear_location_cache(self):
        self._cached_locations = None

    def get_unfilled_locations(self, player=None) -> list:
        if player is not None:
            return [location for location in self.get_locations() if
                    location.player == player and not location.item]
        return [location for location in self.get_locations() if not location.item]

    def get_unfilled_dungeon_locations(self):
        return [location for location in self.get_locations() if not location.item and location.parent_region.dungeon]

    def get_filled_locations(self, player=None) -> list:
        if player is not None:
            return [location for location in self.get_locations() if
                    location.player == player and location.item is not None]
        return [location for location in self.get_locations() if location.item is not None]

    def get_reachable_locations(self, state=None, player=None) -> list:
        if state is None:
            state = self.state
        return [location for location in self.get_locations() if
                (player is None or location.player == player) and location.can_reach(state)]

    def get_placeable_locations(self, state=None, player=None) -> list:
        if state is None:
            state = self.state
        return [location for location in self.get_locations() if
                (player is None or location.player == player) and location.item is None and location.can_reach(state)]

    def get_unfilled_locations_for_players(self, location_name: str, players: Iterable[int]):
        for player in players:
            location = self.get_location(location_name, player)
            if location.item is None:
                yield location

    def unlocks_new_location(self, item) -> bool:
        temp_state = self.state.copy()
        temp_state.collect(item, True)

        for location in self.get_unfilled_locations():
            if temp_state.can_reach(location) and not self.state.can_reach(location):
                return True

        return False

    def has_beaten_game(self, state, player: Optional[int] = None):
        if player:
            return state.has('Triforce', player) or state.world.logic[player] == 'nologic'
        else:
            return all((self.has_beaten_game(state, p) for p in range(1, self.players + 1)))

    def can_beat_game(self, starting_state=None):
        if starting_state:
            if self.has_beaten_game(starting_state):
                return True
            state = starting_state.copy()
        else:
            if self.has_beaten_game(self.state):
                return True
            state = CollectionState(self)
        prog_locations = {location for location in self.get_locations() if location.item is not None and (
                    location.item.advancement or location.event) and location not in state.locations_checked}

        while prog_locations:
            sphere = []
            # build up spheres of collection radius. Everything in each sphere is independent from each other in dependencies and only depends on lower spheres
            for location in prog_locations:
                if location.can_reach(state):
                    sphere.append(location)

            if not sphere:
                # ran out of places and did not finish yet, quit
                return False

            for location in sphere:
                prog_locations.remove(location)
                state.collect(location.item, True, location)

            if self.has_beaten_game(state):
                return True

        return False

class CollectionState(object):

    def __init__(self, parent: MultiWorld):
        self.prog_items = Counter()
        self.world = parent
        self.reachable_regions = {player: set() for player in range(1, parent.players + 1)}
        self.blocked_connections = {player: set() for player in range(1, parent.players + 1)}
        self.events = set()
        self.path = {}
        self.locations_checked = set()
        self.stale = {player: True for player in range(1, parent.players + 1)}
        for item in parent.precollected_items:
            self.collect(item, True)

    def update_reachable_regions(self, player: int):
        self.stale[player] = False
        rrp = self.reachable_regions[player]
        bc = self.blocked_connections[player]
        queue = deque(self.blocked_connections[player])
        start = self.world.get_region('Menu', player)

        # init on first call - this can't be done on construction since the regions don't exist yet
        if not start in rrp:
            rrp.add(start)
            bc.update(start.exits)
            queue.extend(start.exits)

        # run BFS on all connections, and keep track of those blocked by missing items
        while queue:
            connection = queue.popleft()
            new_region = connection.connected_region
            if new_region in rrp:
                bc.remove(connection)
            elif connection.can_reach(self):
                rrp.add(new_region)
                bc.remove(connection)
                bc.update(new_region.exits)
                queue.extend(new_region.exits)
                self.path[new_region] = (new_region.name, self.path.get(connection, None))

                # Retry connections if the new region can unblock them
                if new_region.name in indirect_connections:
                    new_entrance = self.world.get_entrance(indirect_connections[new_region.name], player)
                    if new_entrance in bc and new_entrance not in queue:
                        queue.append(new_entrance)

    def copy(self) -> CollectionState:
        ret = CollectionState(self.world)
        ret.prog_items = self.prog_items.copy()
        ret.reachable_regions = {player: copy.copy(self.reachable_regions[player]) for player in
                                 range(1, self.world.players + 1)}
        ret.blocked_connections = {player: copy.copy(self.blocked_connections[player]) for player in range(1, self.world.players + 1)}
        ret.events = copy.copy(self.events)
        ret.path = copy.copy(self.path)
        ret.locations_checked = copy.copy(self.locations_checked)
        return ret

    def can_reach(self, spot, resolution_hint=None, player=None) -> bool:
        if not hasattr(spot, "spot_type"):
            # try to resolve a name
            if resolution_hint == 'Location':
                spot = self.world.get_location(spot, player)
            elif resolution_hint == 'Entrance':
                spot = self.world.get_entrance(spot, player)
            else:
                # default to Region
                spot = self.world.get_region(spot, player)
        return spot.can_reach(self)

    def sweep_for_events(self, key_only: bool = False, locations=None):
        if locations is None:
            locations = self.world.get_filled_locations()
        new_locations = True
        while new_locations:
            reachable_events = {location for location in locations if location.event and
                                (not key_only or (not self.world.keyshuffle[
                                    location.item.player] and location.item.smallkey) or (not self.world.bigkeyshuffle[
                                    location.item.player] and location.item.bigkey))
                                and location.can_reach(self)}
            new_locations = reachable_events - self.events
            for event in new_locations:
                self.events.add(event)
                self.collect(event.item, True, event)

    def has(self, item, player: int, count: int = 1):
        return self.prog_items[item, player] >= count

    def has_key(self, item, player, count: int = 1):
        if self.world.logic[player] == 'nologic':
            return True
        if self.world.keyshuffle[player] == "universal":
            return self.can_buy_unlimited('Small Key (Universal)', player)
        return self.prog_items[item, player] >= count

    def can_buy_unlimited(self, item: str, player: int) -> bool:
        return any(shop.region.player == player and shop.has_unlimited(item) and shop.region.can_reach(self) for
                   shop in self.world.shops)

    def can_buy(self, item: str, player: int) -> bool:
        return any(shop.region.player == player and shop.has(item) and shop.region.can_reach(self) for
                   shop in self.world.shops)

    def item_count(self, item, player: int) -> int:
        return self.prog_items[item, player]

    def has_triforce_pieces(self, count: int, player: int) -> bool:
        return self.item_count('Triforce Piece', player) + self.item_count('Power Star', player) >= count

    def has_crystals(self, count: int, player: int) -> bool:
        found: int = 0
        for crystalnumber in range(1, 8):
            found += self.prog_items[f"Crystal {crystalnumber}", player]
            if found >= count:
                return True
        return False

    def can_lift_rocks(self, player: int):
        return self.has('Power Glove', player) or self.has('Titans Mitts', player)

    def has_bottle(self, player: int) -> bool:
        return self.has_bottles(1, player)

    def bottle_count(self, player: int) -> int:
        found: int = 0
        for bottlename in item_name_groups["Bottles"]:
            found += self.prog_items[bottlename, player]
        return found

    def has_bottles(self, bottles: int, player: int) -> bool:
        """Version of bottle_count that allows fast abort"""
        found: int = 0
        for bottlename in item_name_groups["Bottles"]:
            found += self.prog_items[bottlename, player]
            if found >= bottles:
                return True
        return False

    def has_hearts(self, player: int, count: int) -> int:
        # Warning: This only considers items that are marked as advancement items
        return self.heart_count(player) >= count

    def heart_count(self, player: int) -> int:
        # Warning: This only considers items that are marked as advancement items
        diff = self.world.difficulty_requirements[player]
        return min(self.item_count('Boss Heart Container', player), diff.boss_heart_container_limit) \
               + self.item_count('Sanctuary Heart Container', player) \
               + min(self.item_count('Piece of Heart', player), diff.heart_piece_limit) // 4 \
               + 3  # starting hearts

    def can_lift_heavy_rocks(self, player: int) -> bool:
        return self.has('Titans Mitts', player)

    def can_extend_magic(self, player: int, smallmagic: int = 16,
                         fullrefill: bool = False):  # This reflects the total magic Link has, not the total extra he has.
        basemagic = 8
        if self.has('Magic Upgrade (1/4)', player):
            basemagic = 32
        elif self.has('Magic Upgrade (1/2)', player):
            basemagic = 16
        if self.can_buy_unlimited('Green Potion', player) or self.can_buy_unlimited('Blue Potion', player):
            if self.world.difficulty_adjustments[player] == 'hard' and not fullrefill:
                basemagic = basemagic + int(basemagic * 0.5 * self.bottle_count(player))
            elif self.world.difficulty_adjustments[player] == 'expert' and not fullrefill:
                basemagic = basemagic + int(basemagic * 0.25 * self.bottle_count(player))
            else:
                basemagic = basemagic + basemagic * self.bottle_count(player)
        return basemagic >= smallmagic

    def can_kill_most_things(self, player: int, enemies=5) -> bool:
        return (self.has_melee_weapon(player)
                or self.has('Cane of Somaria', player)
                or (self.has('Cane of Byrna', player) and (enemies < 6 or self.can_extend_magic(player)))
                or self.can_shoot_arrows(player)
                or self.has('Fire Rod', player)
                or (self.has('Bombs (10)', player) and enemies < 6))

    def can_shoot_arrows(self, player: int) -> bool:
        if self.world.retro[player]:
            return (self.has('Bow', player) or self.has('Silver Bow', player)) and self.can_buy('Single Arrow', player)
        return self.has('Bow', player) or self.has('Silver Bow', player)

    def can_get_good_bee(self, player: int) -> bool:
        cave = self.world.get_region('Good Bee Cave', player)
        return (
                self.has_bottle(player) and
                self.has('Bug Catching Net', player) and
                (self.has_Boots(player) or (self.has_sword(player) and self.has('Quake', player))) and
                cave.can_reach(self) and
                self.is_not_bunny(cave, player)
        )

    def can_retrieve_tablet(self, player:int) -> bool:
        return self.has('Book of Mudora', player) and (self.has_beam_sword(player) or
               (self.world.swords[player] == "swordless" and
                self.has("Hammer", player)))

    def has_sword(self, player: int) -> bool:
        return self.has('Fighter Sword', player) \
               or self.has('Master Sword', player) \
               or self.has('Tempered Sword', player) \
               or self.has('Golden Sword', player)

    def has_beam_sword(self, player: int) -> bool:
        return self.has('Master Sword', player) or self.has('Tempered Sword', player) or self.has('Golden Sword', player)

    def has_melee_weapon(self, player: int) -> bool:
        return self.has_sword(player) or self.has('Hammer', player)

    def has_Mirror(self, player: int) -> bool:
        return self.has('Magic Mirror', player)

    def has_Boots(self, player: int) -> bool:
        return self.has('Pegasus Boots', player)

    def has_Pearl(self, player: int) -> bool:
        return self.has('Moon Pearl', player)

    def has_fire_source(self, player: int) -> bool:
        return self.has('Fire Rod', player) or self.has('Lamp', player)

    def can_flute(self, player: int) -> bool:
        lw = self.world.get_region('Light World', player)
        return self.has('Flute', player) and lw.can_reach(self) and self.is_not_bunny(lw, player)

    def can_melt_things(self, player: int) -> bool:
        return self.has('Fire Rod', player) or \
               (self.has('Bombos', player) and
                (self.world.swords[player] == "swordless" or
                 self.has_sword(player)))

    def can_avoid_lasers(self, player: int) -> bool:
        return self.has('Mirror Shield', player) or self.has('Cane of Byrna', player) or self.has('Cape', player)

    def is_not_bunny(self, region: Region, player: int) -> bool:
        if self.has_Pearl(player):
            return True

        return region.is_light_world if self.world.mode[player] != 'inverted' else region.is_dark_world

    def can_reach_light_world(self, player: int) -> bool:
        if True in [i.is_light_world for i in self.reachable_regions[player]]:
            return True
        return False

    def can_reach_dark_world(self, player: int) -> bool:
        if True in [i.is_dark_world for i in self.reachable_regions[player]]:
            return True
        return False

    def has_misery_mire_medallion(self, player: int) -> bool:
        return self.has(self.world.required_medallions[player][0], player)

    def has_turtle_rock_medallion(self, player: int) -> bool:
        return self.has(self.world.required_medallions[player][1], player)

    def can_boots_clip_lw(self, player):
        if self.world.mode[player] == 'inverted':
            return self.has_Boots(player) and self.has_Pearl(player)
        return self.has_Boots(player)

    def can_boots_clip_dw(self, player):
        if self.world.mode[player] != 'inverted':
            return self.has_Boots(player) and self.has_Pearl(player)
        return self.has_Boots(player)

    def can_get_glitched_speed_lw(self, player):
        rules = [self.has_Boots(player), any([self.has('Hookshot', player), self.has_sword(player)])]
        if self.world.mode[player] == 'inverted':
            rules.append(self.has_Pearl(player))
        return all(rules)

    def can_superbunny_mirror_with_sword(self, player):
        return self.has_Mirror(player) and self.has_sword(player)

    def can_get_glitched_speed_dw(self, player):
        rules = [self.has_Boots(player), any([self.has('Hookshot', player), self.has_sword(player)])]
        if self.world.mode[player] != 'inverted':
            rules.append(self.has_Pearl(player))
        return all(rules)

    def collect(self, item: Item, event=False, location=None):
        if location:
            self.locations_checked.add(location)
        changed = False
        if item.name.startswith('Progressive '):
            if 'Sword' in item.name:
                if self.has('Golden Sword', item.player):
                    pass
                elif self.has('Tempered Sword', item.player) and self.world.difficulty_requirements[
                    item.player].progressive_sword_limit >= 4:
                    self.prog_items['Golden Sword', item.player] += 1
                    changed = True
                elif self.has('Master Sword', item.player) and self.world.difficulty_requirements[item.player].progressive_sword_limit >= 3:
                    self.prog_items['Tempered Sword', item.player] += 1
                    changed = True
                elif self.has('Fighter Sword', item.player) and self.world.difficulty_requirements[item.player].progressive_sword_limit >= 2:
                    self.prog_items['Master Sword', item.player] += 1
                    changed = True
                elif self.world.difficulty_requirements[item.player].progressive_sword_limit >= 1:
                    self.prog_items['Fighter Sword', item.player] += 1
                    changed = True
            elif 'Glove' in item.name:
                if self.has('Titans Mitts', item.player):
                    pass
                elif self.has('Power Glove', item.player):
                    self.prog_items['Titans Mitts', item.player] += 1
                    changed = True
                else:
                    self.prog_items['Power Glove', item.player] += 1
                    changed = True
            elif 'Shield' in item.name:
                if self.has('Mirror Shield', item.player):
                    pass
                elif self.has('Red Shield', item.player) and self.world.difficulty_requirements[item.player].progressive_shield_limit >= 3:
                    self.prog_items['Mirror Shield', item.player] += 1
                    changed = True
                elif self.has('Blue Shield', item.player)  and self.world.difficulty_requirements[item.player].progressive_shield_limit >= 2:
                    self.prog_items['Red Shield', item.player] += 1
                    changed = True
                elif self.world.difficulty_requirements[item.player].progressive_shield_limit >= 1:
                    self.prog_items['Blue Shield', item.player] += 1
                    changed = True
            elif 'Bow' in item.name:
                if self.has('Silver Bow', item.player):
                    pass
                elif self.has('Bow', item.player):
                    self.prog_items['Silver Bow', item.player] += 1
                    changed = True
                else:
                    self.prog_items['Bow', item.player] += 1
                    changed = True
        elif item.name.startswith('Bottle'):
            if self.bottle_count(item.player) < self.world.difficulty_requirements[item.player].progressive_bottle_limit:
                self.prog_items[item.name, item.player] += 1
                changed = True
        elif event or item.advancement:
            self.prog_items[item.name, item.player] += 1
            changed = True

        self.stale[item.player] = True

        if changed:
            if not event:
                self.sweep_for_events()

    def remove(self, item):
        if item.advancement:
            to_remove = item.name
            if to_remove.startswith('Progressive '):
                if 'Sword' in to_remove:
                    if self.has('Golden Sword', item.player):
                        to_remove = 'Golden Sword'
                    elif self.has('Tempered Sword', item.player):
                        to_remove = 'Tempered Sword'
                    elif self.has('Master Sword', item.player):
                        to_remove = 'Master Sword'
                    elif self.has('Fighter Sword', item.player):
                        to_remove = 'Fighter Sword'
                    else:
                        to_remove = None
                elif 'Glove' in item.name:
                    if self.has('Titans Mitts', item.player):
                        to_remove = 'Titans Mitts'
                    elif self.has('Power Glove', item.player):
                        to_remove = 'Power Glove'
                    else:
                        to_remove = None
                elif 'Shield' in item.name:
                    if self.has('Mirror Shield', item.player):
                        to_remove = 'Mirror Shield'
                    elif self.has('Red Shield', item.player):
                        to_remove = 'Red Shield'
                    elif self.has('Blue Shield', item.player):
                        to_remove = 'Blue Shield'
                    else:
                        to_remove = 'None'
                elif 'Bow' in item.name:
                    if self.has('Silver Bow', item.player):
                        to_remove = 'Silver Bow'
                    elif self.has('Bow', item.player):
                        to_remove = 'Bow'
                    else:
                        to_remove = None

            if to_remove is not None:

                self.prog_items[to_remove, item.player] -= 1
                if self.prog_items[to_remove, item.player] < 1:
                    del (self.prog_items[to_remove, item.player])
                # invalidate caches, nothing can be trusted anymore now
                self.reachable_regions[item.player] = set()
                self.blocked_connections[item.player] = set()
                self.stale[item.player] = True

@unique
class RegionType(Enum):
    LightWorld = 1
    DarkWorld = 2
    Cave = 3 # Also includes Houses
    Dungeon = 4

    @property
    def is_indoors(self):
        """Shorthand for checking if Cave or Dungeon"""
        return self in (RegionType.Cave, RegionType.Dungeon)


class Region(object):

    def __init__(self, name: str, type, hint, player: int):
        self.name = name
        self.type = type
        self.entrances = []
        self.exits = []
        self.locations = []
        self.dungeon = None
        self.shop = None
        self.world = None
        self.is_light_world = False  # will be set after making connections.
        self.is_dark_world = False
        self.spot_type = 'Region'
        self.hint_text = hint
        self.recursion_count = 0
        self.player = player

    def can_reach(self, state):
        if state.stale[self.player]:
            state.update_reachable_regions(self.player)
        return self in state.reachable_regions[self.player]

    def can_reach_private(self, state: CollectionState):
        for entrance in self.entrances:
            if entrance.can_reach(state):
                if not self in state.path:
                    state.path[self] = (self.name, state.path.get(entrance, None))
                return True
        return False

    def can_fill(self, item: Item):
        inside_dungeon_item = ((item.smallkey and not self.world.keyshuffle[item.player])
                               or (item.bigkey and not self.world.bigkeyshuffle[item.player])
                               or (item.map and not self.world.mapshuffle[item.player])
                               or (item.compass and not self.world.compassshuffle[item.player]))
        sewer_hack = self.world.mode[item.player] == 'standard' and item.name == 'Small Key (Hyrule Castle)'
        if sewer_hack or inside_dungeon_item:
            return self.dungeon and self.dungeon.is_dungeon_item(item) and item.player == self.player

        return True

    def __repr__(self):
        return self.__str__()

    def __str__(self):
        return self.world.get_name_string_for_object(self) if self.world else f'{self.name} (Player {self.player})'


class Entrance(object):

    def __init__(self, player: int, name: str = '', parent=None):
        self.name = name
        self.parent_region = parent
        self.connected_region = None
        self.target = None
        self.addresses = None
        self.spot_type = 'Entrance'
        self.recursion_count = 0
        self.vanilla = None
        self.access_rule = lambda state: True
        self.player = player
        self.hide_path = False

    def can_reach(self, state):
        if self.parent_region.can_reach(state) and self.access_rule(state):
            if not self.hide_path and not self in state.path:
                state.path[self] = (self.name, state.path.get(self.parent_region, (self.parent_region.name, None)))
            return True

        return False

    def connect(self, region, addresses=None, target=None, vanilla=None):
        self.connected_region = region
        self.target = target
        self.addresses = addresses
        self.vanilla = vanilla
        region.entrances.append(self)

    def __repr__(self):
        return self.__str__()

    def __str__(self):
        world = self.parent_region.world if self.parent_region else None
        return world.get_name_string_for_object(self) if world else f'{self.name} (Player {self.player})'

class Dungeon(object):

    def __init__(self, name: str, regions, big_key, small_keys, dungeon_items, player: int):
        self.name = name
        self.regions = regions
        self.big_key = big_key
        self.small_keys = small_keys
        self.dungeon_items = dungeon_items
        self.bosses = dict()
        self.player = player
        self.world = None

    @property
    def boss(self):
        return self.bosses.get(None, None)

    @boss.setter
    def boss(self, value):
        self.bosses[None] = value

    @property
    def keys(self):
        return self.small_keys + ([self.big_key] if self.big_key else [])

    @property
    def all_items(self):
        return self.dungeon_items + self.keys

    def is_dungeon_item(self, item: Item) -> bool:
        return item.player == self.player and item.name in [dungeon_item.name for dungeon_item in self.all_items]

    def __eq__(self, other: Item) -> bool:
        return self.name == other.name and self.player == other.player

    def __repr__(self):
        return self.__str__()

    def __str__(self):
        return self.world.get_name_string_for_object(self) if self.world else f'{self.name} (Player {self.player})'

class Boss(object):
    def __init__(self, name, enemizer_name, defeat_rule, player: int):
        self.name = name
        self.enemizer_name = enemizer_name
        self.defeat_rule = defeat_rule
        self.player = player

    def can_defeat(self, state) -> bool:
        return self.defeat_rule(state, self.player)

class Location(object):
    def __init__(self, player: int, name: str = '', address=None, crystal: bool = False,
                 hint_text: Optional[str] = None, parent=None,
                 player_address=None):
        self.name = name
        self.parent_region = parent
        self.item = None
        self.crystal = crystal
        self.address = address
        self.player_address = player_address
        self.spot_type = 'Location'
        self.hint_text: str = hint_text if hint_text else name
        self.recursion_count = 0
        self.event = False
        self.locked = False
        self.always_allow = lambda item, state: False
        self.access_rule = lambda state: True
        self.item_rule = lambda item: True
        self.player = player

    def can_fill(self, state: CollectionState, item: Item, check_access=True) -> bool:
        return self.always_allow(state, item) or (self.parent_region.can_fill(item) and self.item_rule(item) and (not check_access or self.can_reach(state)))

    def can_reach(self, state: CollectionState) -> bool:
        # self.access_rule computes faster on average, so placing it first for faster abort
        if self.access_rule(state) and self.parent_region.can_reach(state):
            return True
        return False

    def __repr__(self):
        return self.__str__()

    def __str__(self):
        world = self.parent_region.world if self.parent_region and self.parent_region.world else None
        return world.get_name_string_for_object(self) if world else f'{self.name} (Player {self.player})'

    def __hash__(self):
        return hash((self.name, self.player))


class Item(object):

    def __init__(self, name='', advancement=False, priority=False, type=None, code=None, pedestal_hint=None, pedestal_credit=None, sickkid_credit=None, zora_credit=None, witch_credit=None, fluteboy_credit=None, hint_text=None, player=None):
        self.name = name
        self.advancement = advancement
        self.priority = priority
        self.type = type
        self.pedestal_hint_text = pedestal_hint
        self.pedestal_credit_text = pedestal_credit
        self.sickkid_credit_text = sickkid_credit
        self.zora_credit_text = zora_credit
        self.magicshop_credit_text = witch_credit
        self.fluteboy_credit_text = fluteboy_credit
        self.hint_text = hint_text
        self.code = code
        self.location = None
        self.world = None
        self.player = player

    def __eq__(self, other):
        return self.name == other.name and self.player == other.player

    def __hash__(self):
        return hash((self.name, self.player))

    @property
    def crystal(self) -> bool:
        return self.type == 'Crystal'

    @property
    def smallkey(self) -> bool:
        return self.type == 'SmallKey'

    @property
    def bigkey(self) -> bool:
        return self.type == 'BigKey'

    @property
    def map(self) -> bool:
        return self.type == 'Map'

    @property
    def compass(self) -> bool:
        return self.type == 'Compass'

    def __repr__(self):
        return self.__str__()

    def __str__(self):
        return self.world.get_name_string_for_object(self) if self.world else f'{self.name} (Player {self.player})'


# have 6 address that need to be filled
class Crystal(Item):
    pass

@unique
class ShopType(Enum):
    Shop = 0
    TakeAny = 1
    UpgradeShop = 2

class Shop():
    slots = 3  # slot count is not dynamic in asm, however inventory can have None as empty slots
    blacklist = set()  # items that don't work, todo: actually check against this
    type = ShopType.Shop

    def __init__(self, region: Region, room_id: int, shopkeeper_config: int, custom: bool, locked: bool):
        self.region = region
        self.room_id = room_id
        self.inventory: List[Union[None, dict]] = [None] * self.slots
        self.shopkeeper_config = shopkeeper_config
        self.custom = custom
        self.locked = locked

    @property
    def item_count(self) -> int:
        for x in range(self.slots - 1, -1, -1):  # last x is 0
            if self.inventory[x]:
                return x + 1
        return 0

    def get_bytes(self) -> List[int]:
        # [id][roomID-low][roomID-high][doorID][zero][shop_config][shopkeeper_config][sram_index]
        entrances = self.region.entrances
        config = self.item_count
        if len(entrances) == 1 and entrances[0].name in door_addresses:
            door_id = door_addresses[entrances[0].name][0] + 1
        else:
            door_id = 0
            config |= 0x40  # ignore door id
        if self.type == ShopType.TakeAny:
            config |= 0x80
        elif self.type == ShopType.UpgradeShop:
            config |= 0x10  # Alt. VRAM
        return [0x00]+int16_as_bytes(self.room_id)+[door_id, 0x00, config, self.shopkeeper_config, 0x00]

    def has_unlimited(self, item: str) -> bool:
        for inv in self.inventory:
            if inv is None:
                continue
            if inv['item'] == item:
                return True
            if inv['max'] != 0 and inv['replacement'] is not None and inv['replacement'] == item:
                return True
        return False

    def has(self, item: str) -> bool:
        for inv in self.inventory:
            if inv is None:
                continue
            if inv['item'] == item:
                return True
            if inv['max'] != 0 and inv['replacement'] == item:
                return True
        return False

    def clear_inventory(self):
        self.inventory = [None] * self.slots

    def add_inventory(self, slot: int, item: str, price: int, max: int = 0,
                      replacement: Optional[str] = None, replacement_price: int = 0, create_location: bool = False):
        self.inventory[slot] = {
            'item': item,
            'price': price,
            'max': max,
            'replacement': replacement,
            'replacement_price': replacement_price,
            'create_location': create_location
        }

    def push_inventory(self, slot: int, item: str, price: int, max: int = 1):
        if not self.inventory[slot]:
            raise ValueError("Inventory can't be pushed back if it doesn't exist")

        self.inventory[slot] = {
            'item': item,
            'price': price,
            'max': max,
            'replacement': self.inventory[slot]["item"],
            'replacement_price': self.inventory[slot]["price"],
            'create_location': self.inventory[slot]["create_location"]
        }


class TakeAny(Shop):
    type = ShopType.TakeAny


class UpgradeShop(Shop):
    type = ShopType.UpgradeShop
    # Potions break due to VRAM flags set in UpgradeShop.
    # Didn't check for more things breaking as not much else can be shuffled here currently
    blacklist = item_name_groups["Potions"]


class Spoiler(object):
    world: MultiWorld

    def __init__(self, world):
        self.world = world
        self.hashes = {}
        self.entrances = OrderedDict()
        self.medallions = {}
        self.playthrough = {}
        self.unreachables = []
        self.startinventory = []
        self.locations = {}
        self.paths = {}
        self.metadata = {}
        self.shops = []
        self.bosses = OrderedDict()

    def set_entrance(self, entrance, exit, direction, player):
        if self.world.players == 1:
            self.entrances[(entrance, direction, player)] = OrderedDict([('entrance', entrance), ('exit', exit), ('direction', direction)])
        else:
            self.entrances[(entrance, direction, player)] = OrderedDict([('player', player), ('entrance', entrance), ('exit', exit), ('direction', direction)])

    def parse_data(self):
        self.medallions = OrderedDict()
        if self.world.players == 1:
            self.medallions['Misery Mire'] = self.world.required_medallions[1][0]
            self.medallions['Turtle Rock'] = self.world.required_medallions[1][1]
        else:
            for player in range(1, self.world.players + 1):
                self.medallions[f'Misery Mire ({self.world.get_player_names(player)})'] = self.world.required_medallions[player][0]
                self.medallions[f'Turtle Rock ({self.world.get_player_names(player)})'] = self.world.required_medallions[player][1]

        self.startinventory = list(map(str, self.world.precollected_items))

        self.locations = OrderedDict()
        listed_locations = set()

        lw_locations = [loc for loc in self.world.get_locations() if loc not in listed_locations and loc.parent_region and loc.parent_region.type == RegionType.LightWorld]
        self.locations['Light World'] = OrderedDict([(str(location), str(location.item) if location.item is not None else 'Nothing') for location in lw_locations])
        listed_locations.update(lw_locations)

        dw_locations = [loc for loc in self.world.get_locations() if loc not in listed_locations and loc.parent_region and loc.parent_region.type == RegionType.DarkWorld]
        self.locations['Dark World'] = OrderedDict([(str(location), str(location.item) if location.item is not None else 'Nothing') for location in dw_locations])
        listed_locations.update(dw_locations)

        cave_locations = [loc for loc in self.world.get_locations() if loc not in listed_locations and loc.parent_region and loc.parent_region.type == RegionType.Cave]
        self.locations['Caves'] = OrderedDict([(str(location), str(location.item) if location.item is not None else 'Nothing') for location in cave_locations])
        listed_locations.update(cave_locations)

        for dungeon in self.world.dungeons:
            dungeon_locations = [loc for loc in self.world.get_locations() if loc not in listed_locations and loc.parent_region and loc.parent_region.dungeon == dungeon]
            self.locations[str(dungeon)] = OrderedDict([(str(location), str(location.item) if location.item is not None else 'Nothing') for location in dungeon_locations])
            listed_locations.update(dungeon_locations)

        other_locations = [loc for loc in self.world.get_locations() if loc not in listed_locations]
        if other_locations:
            self.locations['Other Locations'] = OrderedDict([(str(location), str(location.item) if location.item is not None else 'Nothing') for location in other_locations])
            listed_locations.update(other_locations)

        self.shops = []
        for shop in self.world.shops:
            if not shop.custom:
                continue
            shopdata = {'location': str(shop.region),
                        'type': 'Take Any' if shop.type == ShopType.TakeAny else 'Shop'
                       }
            for index, item in enumerate(shop.inventory):
                if item is None:
                    continue
                shopdata['item_{}'.format(index)] = "{} — {}".format(item['item'], item['price']) if item['price'] else item['item']
                if item['max'] == 0:
                    continue
                shopdata['item_{}'.format(index)] += " x {}".format(item['max'])

                if item['replacement'] is None:
                    continue
                shopdata['item_{}'.format(index)] += ", {} - {}".format(item['replacement'], item['replacement_price']) if item['replacement_price'] else item['replacement']
            self.shops.append(shopdata)

        for player in range(1, self.world.players + 1):
            self.bosses[str(player)] = OrderedDict()
            self.bosses[str(player)]["Eastern Palace"] = self.world.get_dungeon("Eastern Palace", player).boss.name
            self.bosses[str(player)]["Desert Palace"] = self.world.get_dungeon("Desert Palace", player).boss.name
            self.bosses[str(player)]["Tower Of Hera"] = self.world.get_dungeon("Tower of Hera", player).boss.name
            self.bosses[str(player)]["Hyrule Castle"] = "Agahnim"
            self.bosses[str(player)]["Palace Of Darkness"] = self.world.get_dungeon("Palace of Darkness", player).boss.name
            self.bosses[str(player)]["Swamp Palace"] = self.world.get_dungeon("Swamp Palace", player).boss.name
            self.bosses[str(player)]["Skull Woods"] = self.world.get_dungeon("Skull Woods", player).boss.name
            self.bosses[str(player)]["Thieves Town"] = self.world.get_dungeon("Thieves Town", player).boss.name
            self.bosses[str(player)]["Ice Palace"] = self.world.get_dungeon("Ice Palace", player).boss.name
            self.bosses[str(player)]["Misery Mire"] = self.world.get_dungeon("Misery Mire", player).boss.name
            self.bosses[str(player)]["Turtle Rock"] = self.world.get_dungeon("Turtle Rock", player).boss.name
            if self.world.mode[player] != 'inverted':
                self.bosses[str(player)]["Ganons Tower Basement"] = self.world.get_dungeon('Ganons Tower', player).bosses['bottom'].name
                self.bosses[str(player)]["Ganons Tower Middle"] = self.world.get_dungeon('Ganons Tower', player).bosses['middle'].name
                self.bosses[str(player)]["Ganons Tower Top"] = self.world.get_dungeon('Ganons Tower', player).bosses['top'].name
            else:
                self.bosses[str(player)]["Ganons Tower Basement"] = self.world.get_dungeon('Inverted Ganons Tower', player).bosses['bottom'].name
                self.bosses[str(player)]["Ganons Tower Middle"] = self.world.get_dungeon('Inverted Ganons Tower', player).bosses['middle'].name
                self.bosses[str(player)]["Ganons Tower Top"] = self.world.get_dungeon('Inverted Ganons Tower', player).bosses['top'].name

            self.bosses[str(player)]["Ganons Tower"] = "Agahnim 2"
            self.bosses[str(player)]["Ganon"] = "Ganon"

        if self.world.players == 1:
            self.bosses = self.bosses["1"]

        from Utils import __version__ as ERVersion
        self.metadata = {'version': ERVersion,
                         'logic': self.world.logic,
                         'dark_room_logic': self.world.dark_room_logic,
                         'mode': self.world.mode,
                         'retro': self.world.retro,
                         'weapons': self.world.swords,
                         'goal': self.world.goal,
                         'shuffle': self.world.shuffle,
                         'item_pool': self.world.difficulty,
                         'item_functionality': self.world.difficulty_adjustments,
                         'gt_crystals': self.world.crystals_needed_for_gt,
                         'ganon_crystals': self.world.crystals_needed_for_ganon,
                         'open_pyramid': self.world.open_pyramid,
                         'accessibility': self.world.accessibility,
                         'hints': self.world.hints,
                         'mapshuffle': self.world.mapshuffle,
                         'compassshuffle': self.world.compassshuffle,
                         'keyshuffle': self.world.keyshuffle,
                         'bigkeyshuffle': self.world.bigkeyshuffle,
                         'boss_shuffle': self.world.boss_shuffle,
                         'enemy_shuffle': self.world.enemy_shuffle,
                         'enemy_health': self.world.enemy_health,
                         'enemy_damage': self.world.enemy_damage,
                         'killable_thieves': self.world.killable_thieves,
                         'tile_shuffle': self.world.tile_shuffle,
                         'bush_shuffle': self.world.bush_shuffle,
                         'beemizer': self.world.beemizer,
                         'progressive': self.world.progressive,
                         'shufflepots': self.world.shufflepots,
                         'players': self.world.players,
                         'teams': self.world.teams,
                         'progression_balancing': self.world.progression_balancing,
                         'triforce_pieces_available': self.world.triforce_pieces_available,
                         'triforce_pieces_required': self.world.triforce_pieces_required,
                         'shop_shuffle': self.world.shop_shuffle,
                         'shuffle_prizes': self.world.shuffle_prizes,
                         'sprite_pool': self.world.sprite_pool,
                         'restrict_dungeon_item_on_boss': self.world.restrict_dungeon_item_on_boss
                         }

    def to_json(self):
        self.parse_data()
        out = OrderedDict()
        out['Entrances'] = list(self.entrances.values())
        out.update(self.locations)
        out['Starting Inventory'] = self.startinventory
        out['Special'] = self.medallions
        if self.hashes:
            out['Hashes'] = {f"{self.world.player_names[player][team]} (Team {team+1})": hash for (player, team), hash in self.hashes.items()}
        if self.shops:
            out['Shops'] = self.shops
        out['playthrough'] = self.playthrough
        out['paths'] = self.paths
        out['Bosses'] = self.bosses
        out['meta'] = self.metadata

        return json.dumps(out)

    def to_file(self, filename):
        self.parse_data()

        def bool_to_text(variable: Union[bool, str]) -> str:
            if type(variable) == str:
                return variable
            return 'Yes' if variable else 'No'

        with open(filename, 'w', encoding="utf-8-sig") as outfile:
            outfile.write(
                'Archipelago Version %s  -  Seed: %s\n\n' % (
                    self.metadata['version'], self.world.seed))
            outfile.write('Filling Algorithm:               %s\n' % self.world.algorithm)
            outfile.write('Players:                         %d\n' % self.world.players)
            outfile.write('Teams:                           %d\n' % self.world.teams)
            for player in range(1, self.world.players + 1):
                if self.world.players > 1:
                    outfile.write('\nPlayer %d: %s\n' % (player, self.world.get_player_names(player)))
                for team in range(self.world.teams):
                    outfile.write('%s%s\n' % (
                        f"Hash - {self.world.player_names[player][team]} (Team {team + 1}): " if self.world.teams > 1 else 'Hash: ',
                        self.hashes[player, team]))
                outfile.write('Logic:                           %s\n' % self.metadata['logic'][player])
                outfile.write('Dark Room Logic:                 %s\n' % self.metadata['dark_room_logic'][player])
                outfile.write('Restricted Boss Drops:           %s\n' %
                              bool_to_text(self.metadata['restrict_dungeon_item_on_boss'][player]))
                if self.world.players > 1:
                    outfile.write('Progression Balanced:            %s\n' % (
                        'Yes' if self.metadata['progression_balancing'][player] else 'No'))
                outfile.write('Mode:                            %s\n' % self.metadata['mode'][player])
                outfile.write('Retro:                           %s\n' %
                              ('Yes' if self.metadata['retro'][player] else 'No'))
                outfile.write('Swords:                          %s\n' % self.metadata['weapons'][player])
                outfile.write('Goal:                            %s\n' % self.metadata['goal'][player])
                if "triforce" in self.metadata["goal"][player]:  # triforce hunt
                    outfile.write("Pieces available for Triforce:   %s\n" %
                                  self.metadata['triforce_pieces_available'][player])
                    outfile.write("Pieces required for Triforce:    %s\n" %
                                  self.metadata["triforce_pieces_required"][player])
                outfile.write('Difficulty:                      %s\n' % self.metadata['item_pool'][player])
                outfile.write('Item Functionality:              %s\n' % self.metadata['item_functionality'][player])
                outfile.write('Item Progression:                %s\n' % self.metadata['progressive'][player])
                outfile.write('Entrance Shuffle:                %s\n' % self.metadata['shuffle'][player])
                outfile.write('Crystals required for GT:        %s\n' % self.metadata['gt_crystals'][player])
                outfile.write('Crystals required for Ganon:     %s\n' % self.metadata['ganon_crystals'][player])
                outfile.write('Pyramid hole pre-opened:         %s\n' % (
                    'Yes' if self.metadata['open_pyramid'][player] else 'No'))
                outfile.write('Accessibility:                   %s\n' % self.metadata['accessibility'][player])
                outfile.write('Map shuffle:                     %s\n' %
                              ('Yes' if self.metadata['mapshuffle'][player] else 'No'))
                outfile.write('Compass shuffle:                 %s\n' %
                              ('Yes' if self.metadata['compassshuffle'][player] else 'No'))
                outfile.write(
                    'Small Key shuffle:               %s\n' % (bool_to_text(self.metadata['keyshuffle'][player])))
                outfile.write('Big Key shuffle:                 %s\n' % (
                    'Yes' if self.metadata['bigkeyshuffle'][player] else 'No'))
                outfile.write('Shop inventory shuffle:          %s\n' %
                              bool_to_text("i" in self.metadata["shop_shuffle"][player]))
                outfile.write('Shop price shuffle:              %s\n' %
                              bool_to_text("p" in self.metadata["shop_shuffle"][player]))
                outfile.write('Shop upgrade shuffle:            %s\n' %
                              bool_to_text("u" in self.metadata["shop_shuffle"][player]))
                outfile.write('Boss shuffle:                    %s\n' % self.metadata['boss_shuffle'][player])
                outfile.write(
                    'Enemy shuffle:                   %s\n' % bool_to_text(self.metadata['enemy_shuffle'][player]))
                outfile.write('Enemy health:                    %s\n' % self.metadata['enemy_health'][player])
                outfile.write('Enemy damage:                    %s\n' % self.metadata['enemy_damage'][player])
                outfile.write(f'Killable thieves:                {bool_to_text(self.metadata["killable_thieves"][player])}\n')
                outfile.write(f'Shuffled tiles:                  {bool_to_text(self.metadata["tile_shuffle"][player])}\n')
                outfile.write(f'Shuffled bushes:                 {bool_to_text(self.metadata["bush_shuffle"][player])}\n')
                outfile.write(
                    'Hints:                           %s\n' % ('Yes' if self.metadata['hints'][player] else 'No'))
                outfile.write('Beemizer:                        %s\n' % self.metadata['beemizer'][player])
                outfile.write('Pot shuffle                      %s\n'
                              % ('Yes' if self.metadata['shufflepots'][player] else 'No'))
                outfile.write('Prize shuffle                    %s\n' %
                              self.metadata['shuffle_prizes'][player])
            if self.entrances:
                outfile.write('\n\nEntrances:\n\n')
                outfile.write('\n'.join(['%s%s %s %s' % (f'{self.world.get_player_names(entry["player"])}: '
                                                         if self.world.players > 1 else '', entry['entrance'],
                                                         '<=>' if entry['direction'] == 'both' else
                                                         '<=' if entry['direction'] == 'exit' else '=>',
                                                         entry['exit']) for entry in self.entrances.values()]))
            outfile.write('\n\nMedallions:\n')
            for dungeon, medallion in self.medallions.items():
                outfile.write(f'\n{dungeon}: {medallion}')
            if self.startinventory:
                outfile.write('\n\nStarting Inventory:\n\n')
                outfile.write('\n'.join(self.startinventory))
            outfile.write('\n\nLocations:\n\n')
            outfile.write('\n'.join(['%s: %s' % (location, item) for grouping in self.locations.values() for (location, item) in grouping.items()]))
            outfile.write('\n\nShops:\n\n')
            outfile.write('\n'.join("{} [{}]\n    {}".format(shop['location'], shop['type'], "\n    ".join(item for item in [shop.get('item_0', None), shop.get('item_1', None), shop.get('item_2', None)] if item)) for shop in self.shops))
            for player in range(1, self.world.players + 1):
                if self.world.boss_shuffle[player] != 'none':
                    bossmap = self.bosses[str(player)] if self.world.players > 1 else self.bosses
                    outfile.write(f'\n\nBosses{(f" ({self.world.get_player_names(player)})" if self.world.players > 1 else "")}:\n')
                    outfile.write('    '+'\n    '.join([f'{x}: {y}' for x, y in bossmap.items()]))
            outfile.write('\n\nPlaythrough:\n\n')
            outfile.write('\n'.join(['%s: {\n%s\n}' % (sphere_nr, '\n'.join(['  %s: %s' % (location, item) for (location, item) in sphere.items()] if sphere_nr != '0' else [f'  {item}' for item in sphere])) for (sphere_nr, sphere) in self.playthrough.items()]))
            if self.unreachables:
                outfile.write('\n\nUnreachable Items:\n\n')
                outfile.write('\n'.join(['%s: %s' % (unreachable.item, unreachable) for unreachable in self.unreachables]))
            outfile.write('\n\nPaths:\n\n')

            path_listings = []
            for location, path in sorted(self.paths.items()):
                path_lines = []
                for region, exit in path:
                    if exit is not None:
                        path_lines.append("{} -> {}".format(region, exit))
                    else:
                        path_lines.append(region)
                path_listings.append("{}\n        {}".format(location, "\n   =>   ".join(path_lines)))

            outfile.write('\n'.join(path_listings))

<<<<<<< HEAD
=======

class PlandoItem(NamedTuple):
    item: str
    location: str
    world: Union[bool, str] = False  # False -> own world, True -> not own world
    from_pool: bool = True  # if item should be removed from item pool
    force: Union[bool, str] = 'silent'  # False -> warns if item not successfully placed. True -> errors out on failure to place item.

    def warn(self, warning: str):
        if str(self.force).lower() in ['true', 'fail', 'failure', 'none', 'false', 'warn', 'warning']:
            logging.warning(f'{warning}')
        else:
            logging.debug(f'{warning}')

    def failed(self, warning: str, exception=Exception):
        if str(self.force).lower() in ['true', 'fail', 'failure']:
            raise exception(warning)
        else:
            self.warn(warning)


class PlandoConnection(NamedTuple):
    entrance: str
    exit: str
    direction: str  # entrance, exit or both
>>>>>>> 3b5ba161
<|MERGE_RESOLUTION|>--- conflicted
+++ resolved
@@ -5,11 +5,7 @@
 import logging
 import json
 from collections import OrderedDict, Counter, deque
-<<<<<<< HEAD
-from typing import Union, Optional, List, Dict
-=======
-from typing import Union, Optional, List, Set, Dict, NamedTuple, Iterable
->>>>>>> 3b5ba161
+from typing import *
 import secrets
 import random
 
@@ -1427,8 +1423,6 @@
 
             outfile.write('\n'.join(path_listings))
 
-<<<<<<< HEAD
-=======
 
 class PlandoItem(NamedTuple):
     item: str
@@ -1453,5 +1447,4 @@
 class PlandoConnection(NamedTuple):
     entrance: str
     exit: str
-    direction: str  # entrance, exit or both
->>>>>>> 3b5ba161
+    direction: str  # entrance, exit or both