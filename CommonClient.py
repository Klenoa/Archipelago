from __future__ import annotations
import logging
import asyncio
import urllib.parse
import sys
import typing
import time

import ModuleUpdate
ModuleUpdate.update()

import websockets

import Utils

if __name__ == "__main__":
    Utils.init_logging("TextClient", exception_logger="Client")

from MultiServer import CommandProcessor, mark_raw
from NetUtils import Endpoint, decode, NetworkItem, encode, JSONtoTextParser, ClientStatus, Permission, NetworkSlot
from Utils import Version, stream_input
from worlds import network_data_package, AutoWorldRegister
import os

logger = logging.getLogger("Client")

# without terminal, we have to use gui mode
gui_enabled = not sys.stdout or "--nogui" not in sys.argv


class ClientCommandProcessor(CommandProcessor):
    def __init__(self, ctx: CommonContext):
        self.ctx = ctx

    def output(self, text: str):
        logger.info(text)

    def _cmd_exit(self) -> bool:
        """Close connections and client"""
        self.ctx.exit_event.set()
        return True

    def _cmd_connect(self, address: str = "") -> bool:
        """Connect to a MultiWorld Server"""
        self.ctx.server_address = None
        asyncio.create_task(self.ctx.connect(address if address else None), name="connecting")
        return True

    def _cmd_disconnect(self) -> bool:
        """Disconnect from a MultiWorld Server"""
        self.ctx.server_address = None
        asyncio.create_task(self.ctx.disconnect(), name="disconnecting")
        return True

    def _cmd_received(self) -> bool:
        """List all received items"""
        logger.info(f'{len(self.ctx.items_received)} received items:')
        for index, item in enumerate(self.ctx.items_received, 1):
            self.output(f"{self.ctx.item_name_getter(item.item)} from {self.ctx.player_names[item.player]}")
        return True

    def _cmd_missing(self) -> bool:
        """List all missing location checks, from your local game state"""
        if not self.ctx.game:
            self.output("No game set, cannot determine missing checks.")
            return False
        count = 0
        checked_count = 0
        for location, location_id in AutoWorldRegister.world_types[self.ctx.game].location_name_to_id.items():
            if location_id < 0:
                continue
            if location_id not in self.ctx.locations_checked:
                if location_id in self.ctx.missing_locations:
                    self.output('Missing: ' + location)
                    count += 1
                elif location_id in self.ctx.checked_locations:
                    self.output('Checked: ' + location)
                    count += 1
                    checked_count += 1

        if count:
            self.output(
                f"Found {count} missing location checks{f'. {checked_count} location checks previously visited.' if checked_count else ''}")
        else:
            self.output("No missing location checks found.")
        return True

    def _cmd_items(self):
        """List all item names for the currently running game."""
        self.output(f"Item Names for {self.ctx.game}")
        for item_name in AutoWorldRegister.world_types[self.ctx.game].item_name_to_id:
            self.output(item_name)

    def _cmd_locations(self):
        """List all location names for the currently running game."""
        self.output(f"Location Names for {self.ctx.game}")
        for location_name in AutoWorldRegister.world_types[self.ctx.game].location_name_to_id:
            self.output(location_name)

    def _cmd_ready(self):
        """Send ready status to server."""
        self.ctx.ready = not self.ctx.ready
        if self.ctx.ready:
            state = ClientStatus.CLIENT_READY
            self.output("Readied up.")
        else:
            state = ClientStatus.CLIENT_CONNECTED
            self.output("Unreadied.")
        asyncio.create_task(self.ctx.send_msgs([{"cmd": "StatusUpdate", "status": state}]), name="send StatusUpdate")

    def default(self, raw: str):
        raw = self.ctx.on_user_say(raw)
        if raw:
            asyncio.create_task(self.ctx.send_msgs([{"cmd": "Say", "text": raw}]), name="send Say")


<<<<<<< HEAD
class TextClientCommandProcessor(ClientCommandProcessor):

    @mark_raw
    def _cmd_add_tag(self, tag: str):
        """Adds a tag to the list of tags."""
        asyncio.create_task(self.ctx.add_tags(tag))

    @mark_raw
    def _cmd_remove_tag(self, tag: str):
        """Removes a tag from the list of tags. (Will not remove 'AP', 'IgnoreGame', 'TextOnly')"""
        if tag in {"AP", "IgnoreGame", "TextOnly"}:
            return
        asyncio.create_task(self.ctx.remove_tags(tag))


class CommonContext():
=======
class CommonContext:
    # Should be adjusted as needed in subclasses
>>>>>>> 12814260
    tags: typing.Set[str] = {"AP"}
    game: typing.Optional[str] = None
    items_handling: typing.Optional[int] = None

    # defaults
    starting_reconnect_delay: int = 5
    current_reconnect_delay: int = starting_reconnect_delay
<<<<<<< HEAD
    command_processor: int = TextClientCommandProcessor
    game: typing.Optional[str] = None
=======
    command_processor: type(CommandProcessor) = ClientCommandProcessor
>>>>>>> 12814260
    ui = None
    ui_task: typing.Optional[asyncio.Task] = None
    input_task: typing.Optional[asyncio.Task] = None
    keep_alive_task: typing.Optional[asyncio.Task] = None
    server_task: typing.Optional[asyncio.Task] = None
    server: typing.Optional[Endpoint] = None
    server_version: Version = Version(0, 0, 0)
    current_energy_link_value: int = 0  # to display in UI, gets set by server

    last_death_link: float = time.time()  # last send/received death link on AP layer

    # remaining type info
    slot_info: typing.Dict[int, NetworkSlot]
    server_address: str
    password: typing.Optional[str]
    hint_cost: typing.Optional[int]
    games: typing.Dict[int, str]
    player_names: typing.Dict[int, str]

    # locations
    locations_checked: typing.Set[int]  # local state
    locations_scouted: typing.Set[int]
    missing_locations: typing.Set[int]
    checked_locations: typing.Set[int]  # server state
    locations_info: typing.Dict[int, NetworkItem]
      
    # current message box through kvui
    _messagebox = None


    def __init__(self, server_address, password):
        # server state
        self.server_address = server_address
        self.password = password
        self.hint_cost = None
        self.games = {}
        self.slot_info = {}
        self.permissions = {
            "forfeit": "disabled",
            "collect": "disabled",
            "remaining": "disabled",
        }

        # own state
        self.finished_game = False
        self.ready = False
        self.team = None
        self.slot = None
        self.auth = None
        self.seed_name = None

        self.locations_checked = set()  # local state
        self.locations_scouted = set()
        self.items_received = []
        self.missing_locations = set()
        self.checked_locations = set()  # server state
        self.locations_info = {}

        self.input_queue = asyncio.Queue()
        self.input_requests = 0

        # game state
        self.player_names = {0: "Archipelago"}
        self.exit_event = asyncio.Event()
        self.watcher_event = asyncio.Event()

        self.jsontotextparser = JSONtoTextParser(self)
        self.set_getters(network_data_package)

        # execution
        self.keep_alive_task = asyncio.create_task(keep_alive(self), name="Bouncy")

    @property
    def total_locations(self) -> typing.Optional[int]:
        """Will return None until connected."""
        if self.checked_locations or self.missing_locations:
            return len(self.checked_locations | self.missing_locations)

    async def connection_closed(self):
        self.reset_server_state()
        if self.server and self.server.socket is not None:
            await self.server.socket.close()

    def reset_server_state(self):
        self.auth = None
        self.slot = None
        self.team = None
        self.items_received = []
        self.locations_info = {}
        self.server_version = Version(0, 0, 0)
        self.server = None
        self.server_task = None
        self.games = {}
        self.hint_cost = None
        self.permissions = {
            "forfeit": "disabled",
            "collect": "disabled",
            "remaining": "disabled",
        }

    # noinspection PyAttributeOutsideInit
    def set_getters(self, data_package: dict, network=False):
        if not network:  # local data; check if newer data was already downloaded
            local_package = Utils.persistent_load().get("datapackage", {}).get("latest", {})
            if local_package and local_package["version"] > network_data_package["version"]:
                data_package: dict = local_package
        elif network:  # check if data from server is newer

            if data_package["version"] > network_data_package["version"]:
                Utils.persistent_store("datapackage", "latest", network_data_package)

        item_lookup: dict = {}
        locations_lookup: dict = {}
        for game, gamedata in data_package["games"].items():
            for item_name, item_id in gamedata["item_name_to_id"].items():
                item_lookup[item_id] = item_name
            for location_name, location_id in gamedata["location_name_to_id"].items():
                locations_lookup[location_id] = location_name

        def get_item_name_from_id(code: int) -> str:
            return item_lookup.get(code, f'Unknown item (ID:{code})')

        self.item_name_getter = get_item_name_from_id

        def get_location_name_from_address(address: int) -> str:
            return locations_lookup.get(address, f'Unknown location (ID:{address})')

        self.location_name_getter = get_location_name_from_address

    async def disconnect(self):
        if self.server and not self.server.socket.closed:
            await self.server.socket.close()
        if self.server_task is not None:
            await self.server_task

    async def send_msgs(self, msgs):
        if not self.server or not self.server.socket.open or self.server.socket.closed:
            return
        await self.server.socket.send(encode(msgs))

    def consume_players_package(self, package: typing.List[tuple]):
        self.player_names = {slot: name for team, slot, name, orig_name in package if self.team == team}
        self.player_names[0] = "Archipelago"

    def event_invalid_slot(self):
        raise Exception('Invalid Slot; please verify that you have connected to the correct world.')

    def event_invalid_game(self):
        raise Exception('Invalid Game; please verify that you connected with the right game to the correct world.')

    async def server_auth(self, password_requested: bool = False):
        if password_requested and not self.password:
            logger.info('Enter the password required to join this game:')
            self.password = await self.console_input()
            return self.password

    async def send_connect(self, **kwargs):
        payload = {
            'cmd': 'Connect',
            'password': self.password, 'name': self.auth, 'version': Utils.version_tuple,
            'tags': self.tags, 'items_handling': self.items_handling,
            'uuid': Utils.get_unique_identifier(), 'game': self.game
        }
        if kwargs:
            payload.update(kwargs)
        await self.send_msgs([payload])

    async def console_input(self):
        self.input_requests += 1
        return await self.input_queue.get()

    async def connect(self, address=None):
        await self.disconnect()
        self.server_task = asyncio.create_task(server_loop(self, address), name="server loop")

    def slot_concerns_self(self, slot) -> bool:
        if slot == self.slot:
            return True
        if slot in self.slot_info:
            return self.slot in self.slot_info[slot].group_members
        return False

    def on_print(self, args: dict):
        logger.info(args["text"])

    def on_print_json(self, args: dict):
        if self.ui:
            self.ui.print_json(args["data"])
        else:
            text = self.jsontotextparser(args["data"])
            logger.info(text)

    def on_package(self, cmd: str, args: dict):
        """For custom package handling in subclasses."""
        pass

    def on_user_say(self, text: str) -> typing.Optional[str]:
        """Gets called before sending a Say to the server from the user.
        Returned text is sent, or sending is aborted if None is returned."""
        return text

    def update_permissions(self, permissions: typing.Dict[str, int]):
        for permission_name, permission_flag in permissions.items():
            try:
                flag = Permission(permission_flag)
                logger.info(f"{permission_name.capitalize()} permission: {flag.name}")
                self.permissions[permission_name] = flag.name
            except Exception as e:  # safeguard against permissions that may be implemented in the future
                logger.exception(e)

    async def shutdown(self):
        self.server_address = None
        if self.server and not self.server.socket.closed:
            await self.server.socket.close()
        if self.server_task:
            await self.server_task

        while self.input_requests > 0:
            self.input_queue.put_nowait(None)
            self.input_requests -= 1
        self.keep_alive_task.cancel()
        if self.ui_task:
            await self.ui_task
        if self.input_task:
            self.input_task.cancel()

    # DeathLink hooks

    def on_deathlink(self, data: dict):
        """Gets dispatched when a new DeathLink is triggered by another linked player."""
        self.last_death_link = max(data["time"], self.last_death_link)
        text = data.get("cause", "")
        if text:
            logger.info(f"DeathLink: {text}")
        else:
            logger.info(f"DeathLink: Received from {data['source']}")

    async def send_death(self, death_text: str = ""):
        if self.server and self.server.socket:
            logger.info("DeathLink: Sending death to your friends...")
            self.last_death_link = time.time()
            await self.send_msgs([{
                "cmd": "Bounce", "tags": ["DeathLink"],
                "data": {
                    "time": self.last_death_link,
                    "source": self.player_names[self.slot],
                    "cause": death_text
                }
            }])

    async def add_tags(self, tags: typing.Union[typing.Set[str], str]):
        if isinstance(tags, str):
            tags = {tags}
        old_tags = self.tags.copy()
        self.tags |= tags
        if old_tags != self.tags and self.server and not self.server.socket.closed:
            await self.send_msgs([{"cmd": "ConnectUpdate", "tags": self.tags}])

<<<<<<< HEAD
    async def remove_tags(self, tags: typing.Union[typing.Set[str], str]):
        if isinstance(tags, str):
            tags = {tags}
        old_tags = self.tags.copy()
        self.tags -= tags
        if old_tags != self.tags and self.server and not self.server.socket.closed:
            await self.send_msgs([{"cmd": "ConnectUpdate", "tags": self.tags}])

    async def update_death_link(self, death_link: bool):
        if death_link:
            await self.add_tags("DeathLink")
        else:
            await self.remove_tags("DeathLink")
=======
    def gui_error(self, title: str, text: typing.Union[Exception, str]):
        """Displays an error messagebox"""
        if not self.ui:
            return
        title = title or "Error"
        from kvui import MessageBox
        if self._messagebox:
            self._messagebox.dismiss()
        # make "Multiple exceptions" look nice
        text = str(text).replace('[Errno', '\n[Errno').strip()
        # split long messages into title and text
        parts = title.split('. ', 1)
        if len(parts) == 1:
            parts = title.split(', ', 1)
        if len(parts) > 1:
            text = parts[1] + '\n\n' + text
            title = parts[0]
        # display error
        self._messagebox = MessageBox(title, text, error=True)
        self._messagebox.open()
>>>>>>> 12814260

    def run_gui(self):
        """Import kivy UI system and start running it as self.ui_task."""
        from kvui import GameManager

        class TextManager(GameManager):
            logging_pairs = [
                ("Client", "Archipelago")
            ]
            base_title = "Archipelago Text Client"

        self.ui = TextManager(self)
        self.ui_task = asyncio.create_task(self.ui.async_run(), name="UI")

    def run_cli(self):
        if sys.stdin:
            # steam overlay breaks when starting console_loop
            if 'gameoverlayrenderer' in os.environ.get('LD_PRELOAD', ''):
                logger.info("Skipping terminal input, due to conflicting Steam Overlay detected. Please use GUI only.")
            else:
                self.input_task = asyncio.create_task(console_loop(self), name="Input")


async def keep_alive(ctx: CommonContext, seconds_between_checks=100):
    """some ISPs/network configurations drop TCP connections if no payload is sent (ignore TCP-keep-alive)
     so we send a payload to prevent drop and if we were dropped anyway this will cause an auto-reconnect."""
    seconds_elapsed = 0
    while not ctx.exit_event.is_set():
        await asyncio.sleep(1)  # short sleep to not block program shutdown
        if ctx.server and ctx.slot:
            seconds_elapsed += 1
            if seconds_elapsed > seconds_between_checks:
                await ctx.send_msgs([{"cmd": "Bounce", "slots": [ctx.slot]}])
                seconds_elapsed = 0


async def server_loop(ctx: CommonContext, address=None):
    if ctx.server and ctx.server.socket:
        logger.error('Already connected')
        return

    if address is None:  # set through CLI or APBP
        address = ctx.server_address

    # Wait for the user to provide a multiworld server address
    if not address:
        logger.info('Please connect to an Archipelago server.')
        return

    address = f"ws://{address}" if "://" not in address else address
    port = urllib.parse.urlparse(address).port or 38281

    logger.info(f'Connecting to Archipelago server at {address}')
    try:
        socket = await websockets.connect(address, port=port, ping_timeout=None, ping_interval=None)
        ctx.server = Endpoint(socket)
        logger.info('Connected')
        ctx.server_address = address
        ctx.current_reconnect_delay = ctx.starting_reconnect_delay
        async for data in ctx.server.socket:
            for msg in decode(data):
                await process_server_cmd(ctx, msg)
        logger.warning('Disconnected from multiworld server, type /connect to reconnect')
    except ConnectionRefusedError as e:
        msg = 'Connection refused by the server. May not be running Archipelago on that address or port.'
        logger.exception(msg, extra={'compact_gui': True})
        ctx.gui_error(msg, e)
    except websockets.InvalidURI as e:
        msg = 'Failed to connect to the multiworld server (invalid URI)'
        logger.exception(msg, extra={'compact_gui': True})
        ctx.gui_error(msg, e)
    except OSError as e:
        msg = 'Failed to connect to the multiworld server'
        logger.exception(msg, extra={'compact_gui': True})
        ctx.gui_error(msg, e)
    except Exception as e:
        msg = 'Lost connection to the multiworld server, type /connect to reconnect'
        logger.exception(msg, extra={'compact_gui': True})
        ctx.gui_error(msg, e)
    finally:
        await ctx.connection_closed()
        if ctx.server_address:
            logger.info(f"... reconnecting in {ctx.current_reconnect_delay}s")
            asyncio.create_task(server_autoreconnect(ctx), name="server auto reconnect")
        ctx.current_reconnect_delay *= 2


async def server_autoreconnect(ctx: CommonContext):
    await asyncio.sleep(ctx.current_reconnect_delay)
    if ctx.server_address and ctx.server_task is None:
        ctx.server_task = asyncio.create_task(server_loop(ctx), name="server loop")


async def process_server_cmd(ctx: CommonContext, args: dict):
    try:
        cmd = args["cmd"]
    except:
        logger.exception(f"Could not get command from {args}")
        raise
    if cmd == 'RoomInfo':
        if ctx.seed_name and ctx.seed_name != args["seed_name"]:
            msg = "The server is running a different multiworld than your client is. (invalid seed_name)"
            logger.info(msg, extra={'compact_gui': True})
            ctx.gui_error('Error', msg)
        else:
            logger.info('--------------------------------')
            logger.info('Room Information:')
            logger.info('--------------------------------')
            version = args["version"]
            ctx.server_version = tuple(version)
            version = ".".join(str(item) for item in version)

            logger.info(f'Server protocol version: {version}')
            logger.info("Server protocol tags: " + ", ".join(args["tags"]))
            if args['password']:
                logger.info('Password required')
            ctx.update_permissions(args.get("permissions", {}))
            if "games" in args:
                ctx.games = {x: game for x, game in enumerate(args["games"], start=1)}
            logger.info(
                f"A !hint costs {args['hint_cost']}% of your total location count as points"
                f" and you get {args['location_check_points']}"
                f" for each location checked. Use !hint for more information.")
            ctx.hint_cost = int(args['hint_cost'])
            ctx.check_points = int(args['location_check_points'])

            if len(args['players']) < 1:
                logger.info('No player connected')
            else:
                args['players'].sort()
                current_team = -1
                logger.info('Connected Players:')
                for network_player in args['players']:
                    if network_player.team != current_team:
                        logger.info(f'  Team #{network_player.team + 1}')
                        current_team = network_player.team
                    logger.info('    %s (Player %d)' % (network_player.alias, network_player.slot))
            if args["datapackage_version"] > network_data_package["version"] or args["datapackage_version"] == 0:
                await ctx.send_msgs([{"cmd": "GetDataPackage"}])
            await ctx.server_auth(args['password'])

    elif cmd == 'DataPackage':
        logger.info("Got new ID/Name Datapackage")
        ctx.set_getters(args['data'], network=True)

    elif cmd == 'ConnectionRefused':
        errors = args["errors"]
        if 'InvalidSlot' in errors:
            ctx.event_invalid_slot()
        elif 'InvalidGame' in errors:
            ctx.event_invalid_game()
        elif 'IncompatibleVersion' in errors:
            raise Exception('Server reported your client version as incompatible')
        elif 'InvalidItemsHandling' in errors:
            raise Exception('The item handling flags requested by the client are not supported')
        # last to check, recoverable problem
        elif 'InvalidPassword' in errors:
            logger.error('Invalid password')
            ctx.password = None
            await ctx.server_auth(True)
        elif errors:
            raise Exception("Unknown connection errors: " + str(errors))
        else:
            raise Exception('Connection refused by the multiworld host, no reason provided')

    elif cmd == 'Connected':
        ctx.team = args["team"]
        ctx.slot = args["slot"]
        # int keys get lost in JSON transfer
        ctx.slot_info = {int(pid): data for pid, data in args["slot_info"].items()}
        ctx.consume_players_package(args["players"])
        msgs = []
        if ctx.locations_checked:
            msgs.append({"cmd": "LocationChecks",
                         "locations": list(ctx.locations_checked)})
        if ctx.locations_scouted:
            msgs.append({"cmd": "LocationScouts",
                         "locations": list(ctx.locations_scouted)})
        if msgs:
            await ctx.send_msgs(msgs)
        if ctx.finished_game:
            await ctx.send_msgs([{"cmd": "StatusUpdate", "status": ClientStatus.CLIENT_GOAL}])

        # Get the server side view of missing as of time of connecting.
        # This list is used to only send to the server what is reported as ACTUALLY Missing.
        # This also serves to allow an easy visual of what locations were already checked previously
        # when /missing is used for the client side view of what is missing.
        ctx.missing_locations = set(args["missing_locations"])
        ctx.checked_locations = set(args["checked_locations"])

    elif cmd == 'ReceivedItems':
        start_index = args["index"]

        if start_index == 0:
            ctx.items_received = []
        elif start_index != len(ctx.items_received):
            sync_msg = [{'cmd': 'Sync'}]
            if ctx.locations_checked:
                sync_msg.append({"cmd": "LocationChecks",
                                 "locations": list(ctx.locations_checked)})
            await ctx.send_msgs(sync_msg)
        if start_index == len(ctx.items_received):
            for item in args['items']:
                ctx.items_received.append(NetworkItem(*item))
        ctx.watcher_event.set()

    elif cmd == 'LocationInfo':
        for item in [NetworkItem(*item) for item in args['locations']]:
            ctx.locations_info[item.location] = item
        ctx.watcher_event.set()

    elif cmd == "RoomUpdate":
        if "players" in args:
            ctx.consume_players_package(args["players"])
        if "hint_points" in args:
            ctx.hint_points = args['hint_points']
        if "checked_locations" in args:
            checked = set(args["checked_locations"])
            ctx.checked_locations |= checked
            ctx.missing_locations -= checked
        if "permissions" in args:
            ctx.update_permissions(args["permissions"])

    elif cmd == 'Print':
        ctx.on_print(args)

    elif cmd == 'PrintJSON':
        ctx.on_print_json(args)

    elif cmd == 'InvalidPacket':
        logger.warning(f"Invalid Packet of {args['type']}: {args['text']}")

    elif cmd == "Bounced":
        tags = args.get("tags", [])
        # we can skip checking "DeathLink" in ctx.tags, as otherwise we wouldn't have been send this
        if "DeathLink" in tags and ctx.last_death_link != args["data"]["time"]:
            ctx.on_deathlink(args["data"])
    elif cmd == "SetReply":
        if args["key"] == "EnergyLink":
            ctx.current_energy_link_value = args["value"]
            if ctx.ui:
                ctx.ui.set_new_energy_link_value()
    else:
        logger.debug(f"unknown command {cmd}")

    ctx.on_package(cmd, args)


async def console_loop(ctx: CommonContext):
    commandprocessor = ctx.command_processor(ctx)
    queue = asyncio.Queue()
    stream_input(sys.stdin, queue)
    while not ctx.exit_event.is_set():
        try:
            input_text = await queue.get()
            queue.task_done()

            if ctx.input_requests > 0:
                ctx.input_requests -= 1
                ctx.input_queue.put_nowait(input_text)
                continue

            if input_text:
                commandprocessor(input_text)
        except Exception as e:
            logger.exception(e)


def get_base_parser(description=None):
    import argparse
    parser = argparse.ArgumentParser(description=description)
    parser.add_argument('--connect', default=None, help='Address of the multiworld host.')
    parser.add_argument('--password', default=None, help='Password of the multiworld host.')
    if sys.stdout:  # If terminal output exists, offer gui-less mode
        parser.add_argument('--nogui', default=False, action='store_true', help="Turns off Client GUI.")
    return parser


if __name__ == '__main__':
    # Text Mode to use !hint and such with games that have no text entry

    class TextContext(CommonContext):
        tags = {"AP", "IgnoreGame", "TextOnly"}
        game = ""  # empty matches any game since 0.3.2
        items_handling = 0  # don't receive any NetworkItems

        async def server_auth(self, password_requested: bool = False):
            if password_requested and not self.password:
                await super(TextContext, self).server_auth(password_requested)
            if not self.auth:
                logger.info('Enter slot name:')
                self.auth = await self.console_input()

            await self.send_connect()

        def on_package(self, cmd: str, args: dict):
            if cmd == "Connected":
                self.game = self.games.get(self.slot, None)


    async def main(args):
        ctx = TextContext(args.connect, args.password)
        ctx.auth = args.name
        ctx.server_task = asyncio.create_task(server_loop(ctx), name="server loop")

        if gui_enabled:
            ctx.run_gui()
        ctx.run_cli()

        await ctx.exit_event.wait()
        await ctx.shutdown()


    import colorama

    parser = get_base_parser(description="Gameless Archipelago Client, for text interfacing.")
    parser.add_argument('--name', default=None, help="Slot Name to connect as.")
    parser.add_argument("url", nargs="?", help="Archipelago connection url")
    args = parser.parse_args()

    if args.url:
        url = urllib.parse.urlparse(args.url)
        args.connect = url.netloc
        if url.username:
            args.name = urllib.parse.unquote(url.username)
        if url.password:
            args.password = urllib.parse.unquote(url.password)

    colorama.init()

    asyncio.run(main(args))
    colorama.deinit()<|MERGE_RESOLUTION|>--- conflicted
+++ resolved
@@ -114,7 +114,6 @@
             asyncio.create_task(self.ctx.send_msgs([{"cmd": "Say", "text": raw}]), name="send Say")
 
 
-<<<<<<< HEAD
 class TextClientCommandProcessor(ClientCommandProcessor):
 
     @mark_raw
@@ -131,10 +130,7 @@
 
 
 class CommonContext():
-=======
-class CommonContext:
     # Should be adjusted as needed in subclasses
->>>>>>> 12814260
     tags: typing.Set[str] = {"AP"}
     game: typing.Optional[str] = None
     items_handling: typing.Optional[int] = None
@@ -142,12 +138,7 @@
     # defaults
     starting_reconnect_delay: int = 5
     current_reconnect_delay: int = starting_reconnect_delay
-<<<<<<< HEAD
     command_processor: int = TextClientCommandProcessor
-    game: typing.Optional[str] = None
-=======
-    command_processor: type(CommandProcessor) = ClientCommandProcessor
->>>>>>> 12814260
     ui = None
     ui_task: typing.Optional[asyncio.Task] = None
     input_task: typing.Optional[asyncio.Task] = None
@@ -406,7 +397,6 @@
         if old_tags != self.tags and self.server and not self.server.socket.closed:
             await self.send_msgs([{"cmd": "ConnectUpdate", "tags": self.tags}])
 
-<<<<<<< HEAD
     async def remove_tags(self, tags: typing.Union[typing.Set[str], str]):
         if isinstance(tags, str):
             tags = {tags}
@@ -420,7 +410,7 @@
             await self.add_tags("DeathLink")
         else:
             await self.remove_tags("DeathLink")
-=======
+
     def gui_error(self, title: str, text: typing.Union[Exception, str]):
         """Displays an error messagebox"""
         if not self.ui:
@@ -441,7 +431,6 @@
         # display error
         self._messagebox = MessageBox(title, text, error=True)
         self._messagebox.open()
->>>>>>> 12814260
 
     def run_gui(self):
         """Import kivy UI system and start running it as self.ui_task."""
