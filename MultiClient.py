--- conflicted
+++ resolved
@@ -14,10 +14,7 @@
 import os
 import subprocess
 import re
-<<<<<<< HEAD
-=======
 import shutil
->>>>>>> 6c1d3cb6
 
 from random import randrange
 
@@ -1091,13 +1088,9 @@
         """List all missing location checks, from your local game state"""
         count = 0
         checked_count = 0
-<<<<<<< HEAD
-        for location in Regions.lookup_name_to_id.keys():
-=======
         for location, location_id in Regions.lookup_name_to_id.items():
             if location_id < 0:
                 continue
->>>>>>> 6c1d3cb6
             if location not in self.ctx.locations_checked:
                 if location in self.ctx.items_missing:
                     self.output('Missing: ' + location)
@@ -1167,7 +1160,6 @@
     new_locations = []
 
     def new_check(location):
-<<<<<<< HEAD
         ctx.locations_checked.add(location)
 
         check = None
@@ -1177,17 +1169,6 @@
             items_total = len(ctx.items_missing) + len(ctx.items_checked)
             if location in ctx.items_missing or location in ctx.items_checked:
                 check = f'New Check: {location} ({len(ctx.locations_checked)}/{items_total})'
-=======
-        ctx.unsafe_locations_checked.add(location)
-
-        check = None
-        if ctx.items_checked is None:
-            check = f'New Check: {location} ({len(ctx.unsafe_locations_checked)}/{len(Regions.lookup_name_to_id)})'
-        else:
-            items_total = len(ctx.items_missing) + len(ctx.items_checked)
-            if location in ctx.items_missing or location in ctx.items_checked:
-                check = f'New Check: {location} ({len(ctx.unsafe_locations_checked)}/{items_total})'
->>>>>>> 6c1d3cb6
 
         if check:
             logger.info(check)
